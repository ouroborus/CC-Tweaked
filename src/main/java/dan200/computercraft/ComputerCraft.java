--- conflicted
+++ resolved
@@ -206,280 +206,4 @@
             return null;
         }
     }
-<<<<<<< HEAD
-=======
-
-    private static void loadFromFile( List<IMount> mounts, File file, String path, boolean allowMissing )
-    {
-        try
-        {
-            if( file.isFile() )
-            {
-                mounts.add( new JarMount( file, path ) );
-            }
-            else
-            {
-                File subResource = new File( file, path );
-                if( subResource.exists() ) mounts.add( new FileMount( subResource, 0 ) );
-            }
-        }
-        catch( IOException | RuntimeException e )
-        {
-            if( allowMissing && e instanceof FileNotFoundException ) return;
-            ComputerCraft.log.error( "Could not load mount '" + path + " 'from '" + file.getName() + "'", e );
-        }
-    }
-
-    @Deprecated
-    public static IMount createResourceMount( Class<?> modClass, String domain, String subPath )
-    {
-        // Start building list of mounts
-        List<IMount> mounts = new ArrayList<>();
-        subPath = "assets/" + domain + "/" + subPath;
-
-        // Mount from debug dir
-        File codeDir = getDebugCodeDir( modClass );
-        if( codeDir != null )
-        {
-            File subResource = new File( codeDir, subPath );
-            if( subResource.exists() )
-            {
-                IMount resourcePackMount = new FileMount( subResource, 0 );
-                mounts.add( resourcePackMount );
-            }
-        }
-
-        // Mount from mod jars, preferring the specified one.
-        File modJar = getContainingJar( modClass );
-        Set<File> otherMods = new HashSet<>();
-        for( ModContainer container : Loader.instance().getActiveModList() )
-        {
-            File modFile = container.getSource();
-            if( modFile != null && !modFile.equals( modJar ) && modFile.exists() )
-            {
-                otherMods.add( container.getSource() );
-            }
-        }
-
-        for( File file : otherMods )
-        {
-            loadFromFile( mounts, file, subPath, true );
-        }
-
-        if( modJar != null )
-        {
-            loadFromFile( mounts, modJar, subPath, false );
-        }
-
-        // Mount from resource packs
-        File resourcePackDir = getResourcePackDir();
-        if( resourcePackDir.exists() && resourcePackDir.isDirectory() )
-        {
-            String[] resourcePacks = resourcePackDir.list();
-            for( String resourcePackName : resourcePacks )
-            {
-                File resourcePack = new File( resourcePackDir, resourcePackName );
-                loadFromFile( mounts, resourcePack, subPath, true );
-            }
-        }
-
-        // Return the combination of all the mounts found
-        if( mounts.size() >= 2 )
-        {
-            IMount[] mountArray = new IMount[mounts.size()];
-            mounts.toArray( mountArray );
-            return new ComboMount( mountArray );
-        }
-        else if( mounts.size() == 1 )
-        {
-            return mounts.get( 0 );
-        }
-        else
-        {
-            return null;
-        }
-    }
-
-    public static InputStream getResourceFile( Class<?> modClass, String domain, String subPath )
-    {
-        // Start searching in possible locations
-        subPath = "assets/" + domain + "/" + subPath;
-
-        // Look in resource packs
-        File resourcePackDir = getResourcePackDir();
-        if( resourcePackDir.exists() && resourcePackDir.isDirectory() )
-        {
-            String[] resourcePacks = resourcePackDir.list();
-            for( String resourcePackPath : resourcePacks )
-            {
-                File resourcePack = new File( resourcePackDir, resourcePackPath );
-                if( resourcePack.isDirectory() )
-                {
-                    // Mount a resource pack from a folder
-                    File subResource = new File( resourcePack, subPath );
-                    if( subResource.exists() && subResource.isFile() )
-                    {
-                        try
-                        {
-                            return new FileInputStream( subResource );
-                        }
-                        catch( FileNotFoundException ignored )
-                        {
-                        }
-                    }
-                }
-                else
-                {
-                    ZipFile zipFile = null;
-                    try
-                    {
-                        final ZipFile zip = zipFile = new ZipFile( resourcePack );
-                        ZipEntry entry = zipFile.getEntry( subPath );
-                        if( entry != null )
-                        {
-                            // Return a custom InputStream which will close the original zip when finished.
-                            return new FilterInputStream( zipFile.getInputStream( entry ) )
-                            {
-                                @Override
-                                public void close() throws IOException
-                                {
-                                    super.close();
-                                    zip.close();
-                                }
-                            };
-                        }
-                        else
-                        {
-                            IoUtil.closeQuietly( zipFile );
-                        }
-                    }
-                    catch( IOException e )
-                    {
-                        IoUtil.closeQuietly( zipFile );
-                    }
-                }
-            }
-        }
-
-        // Look in debug dir
-        File codeDir = getDebugCodeDir( modClass );
-        if( codeDir != null )
-        {
-            File subResource = new File( codeDir, subPath );
-            if( subResource.exists() && subResource.isFile() )
-            {
-                try
-                {
-                    return new FileInputStream( subResource );
-                }
-                catch( FileNotFoundException ignored )
-                {
-                }
-            }
-        }
-
-        // Look in class loader
-        return modClass.getClassLoader().getResourceAsStream( subPath );
-    }
-
-    private static File getContainingJar( Class<?> modClass )
-    {
-        String path = modClass.getProtectionDomain().getCodeSource().getLocation().getPath();
-        int bangIndex = path.indexOf( '!' );
-        if( bangIndex >= 0 )
-        {
-            path = path.substring( 0, bangIndex );
-        }
-
-        URL url;
-        try
-        {
-            url = new URL( path );
-        }
-        catch( MalformedURLException e1 )
-        {
-            return null;
-        }
-
-        File file;
-        try
-        {
-            file = new File( url.toURI() );
-        }
-        catch( URISyntaxException e )
-        {
-            file = new File( url.getPath() );
-        }
-        return file;
-    }
-
-    private static File getDebugCodeDir( Class<?> modClass )
-    {
-        String path = modClass.getProtectionDomain().getCodeSource().getLocation().getPath();
-        int bangIndex = path.indexOf( '!' );
-        return bangIndex >= 0 ? null : new File( new File( path ).getParentFile(), "../.." );
-    }
-
-    @Deprecated
-    public static void registerTurtleUpgrade( ITurtleUpgrade upgrade )
-    {
-        dan200.computercraft.shared.TurtleUpgrades.register( upgrade );
-    }
-
-    public static File getWorldDir()
-    {
-        return DimensionManager.getCurrentSaveRootDirectory();
-    }
-
-    //region Compatibility
-    @Deprecated
-    public static File getWorldDir( World world )
-    {
-        return DimensionManager.getCurrentSaveRootDirectory();
-    }
-
-    @Deprecated
-    public static IMedia getMedia( ItemStack stack )
-    {
-        return MediaProviders.get( stack );
-    }
-
-    @Deprecated
-    public static IPocketUpgrade getPocketUpgrade( ItemStack stack )
-    {
-        return dan200.computercraft.shared.PocketUpgrades.get( stack );
-    }
-
-    @Deprecated
-    public static ITurtleUpgrade getTurtleUpgrade( ItemStack stack )
-    {
-        return dan200.computercraft.shared.TurtleUpgrades.get( stack );
-    }
-
-    @Deprecated
-    public static IPocketUpgrade getPocketUpgrade( String id )
-    {
-        return dan200.computercraft.shared.PocketUpgrades.get( id );
-    }
-
-    @Deprecated
-    public static ITurtleUpgrade getTurtleUpgrade( String id )
-    {
-        return dan200.computercraft.shared.TurtleUpgrades.get( id );
-    }
-
-    @Deprecated
-    public static IPeripheral getPeripheralAt( World world, BlockPos pos, EnumFacing side )
-    {
-        return Peripherals.getPeripheral( world, pos, side );
-    }
-
-    @Deprecated
-    public static boolean canPlayerUseCommands( EntityPlayer player )
-    {
-        MinecraftServer server = player.getServer();
-        return server != null && server.getPlayerList().canSendCommands( player.getGameProfile() );
-    }
-    //endregion
->>>>>>> c0f3ca81
 }