/*
 * This file is part of ComputerCraft - http://www.computercraft.info
 * Copyright Daniel Ratcliffe, 2011-2022. Do not distribute without permission.
 * Send enquiries to dratcliffe@gmail.com
 */
package dan200.computercraft;

import dan200.computercraft.core.apis.http.options.Action;
import dan200.computercraft.core.apis.http.options.AddressRule;
import dan200.computercraft.shared.Config;
import dan200.computercraft.shared.Registry;
import dan200.computercraft.shared.peripheral.monitor.MonitorRenderer;
import net.minecraftforge.fml.common.Mod;
import org.slf4j.Logger;
import org.slf4j.LoggerFactory;

import java.util.List;
import java.util.concurrent.TimeUnit;

@Mod( ComputerCraft.MOD_ID )
public final class ComputerCraft
{
    public static final String MOD_ID = "computercraft";

    public static int computerSpaceLimit = 1000 * 1000;
    public static int floppySpaceLimit = 125 * 1000;
    public static int maximumFilesOpen = 128;
    public static boolean disableLua51Features = false;
    public static String defaultComputerSettings = "";
    public static boolean logComputerErrors = true;
    public static boolean commandRequireCreative = true;

    public static int computerThreads = 1;
    public static long maxMainGlobalTime = TimeUnit.MILLISECONDS.toNanos( 10 );
    public static long maxMainComputerTime = TimeUnit.MILLISECONDS.toNanos( 5 );

    public static boolean httpEnabled = true;
    public static boolean httpWebsocketEnabled = true;
    public static List<AddressRule> httpRules = List.of(
        AddressRule.parse( "$private", null, Action.DENY.toPartial() ),
        AddressRule.parse( "*", null, Action.ALLOW.toPartial() )
    );

    public static int httpMaxRequests = 16;
    public static int httpMaxWebsockets = 4;
    public static int httpDownloadBandwidth = 32 * 1024 * 1024;
    public static int httpUploadBandwidth = 32 * 1024 * 1024;

    public static boolean enableCommandBlock = false;
    public static int modemRange = 64;
    public static int modemHighAltitudeRange = 384;
    public static int modemRangeDuringStorm = 64;
    public static int modemHighAltitudeRangeDuringStorm = 384;
    public static int maxNotesPerTick = 8;
    public static MonitorRenderer monitorRenderer = MonitorRenderer.BEST;
    public static int monitorDistance = 65;
    public static long monitorBandwidth = 1_000_000;

    public static boolean turtlesNeedFuel = true;
    public static int turtleFuelLimit = 20000;
    public static int advancedTurtleFuelLimit = 100000;
    public static boolean turtlesObeyBlockProtection = true;
    public static boolean turtlesCanPush = true;

    public static int computerTermWidth = 51;
    public static int computerTermHeight = 19;

    public static final int turtleTermWidth = 39;
    public static final int turtleTermHeight = 13;

    public static int pocketTermWidth = 26;
    public static int pocketTermHeight = 20;

    public static int monitorWidth = 8;
    public static int monitorHeight = 6;

<<<<<<< HEAD
    public static final Logger log = LoggerFactory.getLogger( MOD_ID );
=======
    public static int uploadNagDelay = 5;

    public static final class TurtleUpgrades
    {
        public static TurtleModem wirelessModemNormal;
        public static TurtleModem wirelessModemAdvanced;
        public static TurtleSpeaker speaker;

        public static TurtleCraftingTable craftingTable;
        public static TurtleSword diamondSword;
        public static TurtleShovel diamondShovel;
        public static TurtleTool diamondPickaxe;
        public static TurtleAxe diamondAxe;
        public static TurtleHoe diamondHoe;
    }

    public static final class PocketUpgrades
    {
        public static PocketModem wirelessModemNormal;
        public static PocketModem wirelessModemAdvanced;
        public static PocketSpeaker speaker;
    }

    public static final Logger log = LogManager.getLogger( MOD_ID );
>>>>>>> 5ee5b119

    public ComputerCraft()
    {
        Config.setup();
        Registry.setup();
    }
}<|MERGE_RESOLUTION|>--- conflicted
+++ resolved
@@ -74,34 +74,9 @@
     public static int monitorWidth = 8;
     public static int monitorHeight = 6;
 
-<<<<<<< HEAD
-    public static final Logger log = LoggerFactory.getLogger( MOD_ID );
-=======
     public static int uploadNagDelay = 5;
 
-    public static final class TurtleUpgrades
-    {
-        public static TurtleModem wirelessModemNormal;
-        public static TurtleModem wirelessModemAdvanced;
-        public static TurtleSpeaker speaker;
-
-        public static TurtleCraftingTable craftingTable;
-        public static TurtleSword diamondSword;
-        public static TurtleShovel diamondShovel;
-        public static TurtleTool diamondPickaxe;
-        public static TurtleAxe diamondAxe;
-        public static TurtleHoe diamondHoe;
-    }
-
-    public static final class PocketUpgrades
-    {
-        public static PocketModem wirelessModemNormal;
-        public static PocketModem wirelessModemAdvanced;
-        public static PocketSpeaker speaker;
-    }
-
-    public static final Logger log = LogManager.getLogger( MOD_ID );
->>>>>>> 5ee5b119
+    public static final Logger log = LoggerFactory.getLogger( MOD_ID );
 
     public ComputerCraft()
     {
