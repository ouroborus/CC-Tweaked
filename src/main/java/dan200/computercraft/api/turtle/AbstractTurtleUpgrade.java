/*
 * This file is part of the public ComputerCraft API - http://www.computercraft.info
 * Copyright Daniel Ratcliffe, 2011-2022. This API may be redistributed unmodified and in full only.
 * For help using the API, and posting your mods, visit the forums at computercraft.info.
 */
package dan200.computercraft.api.turtle;

import dan200.computercraft.api.upgrades.IUpgradeBase;
import net.minecraft.resources.ResourceLocation;
import net.minecraft.world.item.ItemStack;

import javax.annotation.Nonnull;

/**
 * A base class for {@link ITurtleUpgrade}s.
 * <p>
 * One does not have to use this, but it does provide a convenient template.
 */
public abstract class AbstractTurtleUpgrade implements ITurtleUpgrade
{
    private final ResourceLocation id;
    private final TurtleUpgradeType type;
    private final String adjective;
    private final ItemStack stack;

    protected AbstractTurtleUpgrade( ResourceLocation id, TurtleUpgradeType type, String adjective, ItemStack stack )
    {
        this.id = id;
        this.type = type;
        this.adjective = adjective;
        this.stack = stack;
    }

    protected AbstractTurtleUpgrade( ResourceLocation id, TurtleUpgradeType type, ItemStack stack )
    {
        this( id, type, IUpgradeBase.getDefaultAdjective( id ), stack );
    }

    @Nonnull
    @Override
    public final ResourceLocation getUpgradeID()
    {
        return id;
    }

    @Nonnull
    @Override
    public final String getUnlocalisedAdjective()
    {
        return adjective;
    }

    @Nonnull
    @Override
    public final TurtleUpgradeType getType()
    {
        return type;
    }

    @Nonnull
    @Override
    public final ItemStack getCraftingItem()
    {
<<<<<<< HEAD
        return stack;
=======
        return stack.get();
    }

    /**
     * A supplier which converts an item into an item stack.
     * <p>
     * Constructing item stacks is somewhat expensive due to attaching capabilities. We cache it if given a consistent item.
     */
    private static final class CachedStack implements NonNullSupplier<ItemStack>
    {
        private final Supplier<? extends IItemProvider> provider;
        private Item item;
        private ItemStack stack;

        CachedStack( Supplier<? extends IItemProvider> provider )
        {
            this.provider = provider;
        }

        @Nonnull
        @Override
        public ItemStack get()
        {
            Item item = provider.get().asItem();
            if( item == this.item && stack != null ) return stack;
            return stack = new ItemStack( this.item = item );
        }
>>>>>>> 562f224c
    }
}<|MERGE_RESOLUTION|>--- conflicted
+++ resolved
@@ -61,36 +61,6 @@
     @Override
     public final ItemStack getCraftingItem()
     {
-<<<<<<< HEAD
         return stack;
-=======
-        return stack.get();
-    }
-
-    /**
-     * A supplier which converts an item into an item stack.
-     * <p>
-     * Constructing item stacks is somewhat expensive due to attaching capabilities. We cache it if given a consistent item.
-     */
-    private static final class CachedStack implements NonNullSupplier<ItemStack>
-    {
-        private final Supplier<? extends IItemProvider> provider;
-        private Item item;
-        private ItemStack stack;
-
-        CachedStack( Supplier<? extends IItemProvider> provider )
-        {
-            this.provider = provider;
-        }
-
-        @Nonnull
-        @Override
-        public ItemStack get()
-        {
-            Item item = provider.get().asItem();
-            if( item == this.item && stack != null ) return stack;
-            return stack = new ItemStack( this.item = item );
-        }
->>>>>>> 562f224c
     }
 }