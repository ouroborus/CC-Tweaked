--- conflicted
+++ resolved
@@ -6,30 +6,17 @@
 
 package dan200.computercraft.core.apis;
 
-<<<<<<< HEAD
 import com.google.common.collect.ImmutableSet;
 import dan200.computercraft.ComputerCraft;
+import dan200.computercraft.api.lua.*;
 import dan200.computercraft.api.lua.ILuaAPI;
-import dan200.computercraft.api.lua.ILuaContext;
-import dan200.computercraft.api.lua.LuaException;
 import dan200.computercraft.core.apis.http.*;
 
 import javax.annotation.Nonnull;
+import javax.annotation.Nullable;
 import java.io.Closeable;
 import java.io.IOException;
 import java.net.URI;
-=======
-import dan200.computercraft.api.lua.ICallContext;
-import dan200.computercraft.api.lua.ILuaContext;
-import dan200.computercraft.api.lua.LuaException;
-import dan200.computercraft.api.lua.MethodResult;
-import dan200.computercraft.core.apis.http.HTTPCheck;
-import dan200.computercraft.core.apis.http.HTTPRequest;
-import dan200.computercraft.core.apis.http.HTTPTask;
-
-import javax.annotation.Nonnull;
-import javax.annotation.Nullable;
->>>>>>> ac8444b3
 import java.net.URL;
 import java.util.*;
 import java.util.concurrent.Future;
@@ -178,19 +165,11 @@
                     {
                         m_httpTasks.add( HTTPExecutor.EXECUTOR.submit( request ) );
                     }
-<<<<<<< HEAD
-                    return new Object[]{ true };
+                    return MethodResult.of(true);
                 }
                 catch( HTTPRequestException e )
                 {
-                    return new Object[]{ false, e.getMessage() };
-=======
-                    return MethodResult.of(true);
-                }
-                catch( HTTPRequestException e )
-                {
                     return MethodResult.of( false, e.getMessage() );
->>>>>>> ac8444b3
                 }
             }
             case 1:
@@ -208,12 +187,11 @@
                     {
                         m_httpTasks.add( HTTPExecutor.EXECUTOR.submit( check ) );
                     }
-<<<<<<< HEAD
-                    return new Object[]{ true };
+                    return MethodResult.of( true );
                 }
                 catch( HTTPRequestException e )
                 {
-                    return new Object[]{ false, e.getMessage() };
+                    return MethodResult.of( false, e.getMessage() );
                 }
             }
             case 2: // websocket
@@ -246,18 +224,11 @@
                     {
                         m_httpTasks.add( connector );
                     }
-                    return new Object[]{ true };
+                    return MethodResult.of(true);
                 }
                 catch( HTTPRequestException e )
                 {
-                    return new Object[]{ false, e.getMessage() };
-=======
-                    return MethodResult.of(true);
-                }
-                catch( HTTPRequestException e )
-                {
                     return MethodResult.of( false, e.getMessage() );
->>>>>>> ac8444b3
                 }
             }
             default:
@@ -267,28 +238,27 @@
         }
     }
 
-<<<<<<< HEAD
-    public void addCloseable( Closeable closeable )
-    {
-        synchronized( m_closeables )
-        {
-            m_closeables.add( closeable );
-        }
-    }
-
-    public void removeCloseable( Closeable closeable )
-    {
-        synchronized( m_closeables )
-        {
-            m_closeables.remove( closeable );
-        }
-=======
     @Nullable
     @Override
     @Deprecated
     public Object[] callMethod( @Nonnull ILuaContext context, int method, @Nonnull Object[] arguments ) throws LuaException, InterruptedException
     {
         return callMethod( (ICallContext) context, method, arguments ).evaluate( context );
->>>>>>> ac8444b3
+    }
+
+    public void addCloseable( Closeable closeable )
+    {
+        synchronized( m_closeables )
+        {
+            m_closeables.add( closeable );
+        }
+    }
+
+    public void removeCloseable( Closeable closeable )
+    {
+        synchronized( m_closeables )
+        {
+            m_closeables.remove( closeable );
+        }
     }
 }