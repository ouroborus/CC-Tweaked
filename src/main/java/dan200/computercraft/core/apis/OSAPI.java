--- conflicted
+++ resolved
@@ -381,19 +381,11 @@
      * Returns the number of milliseconds since an epoch depending on the locale.
      *
      * * If called with {@code ingame}, returns the number of milliseconds since the
-<<<<<<< HEAD
-     * world was created. This is the default.
-     * * If called with {@code utc}, returns the number of milliseconds since 1
-     * January 1970 in the UTC timezone.
-     * * If called with {@code local}, returns the number of milliseconds since 1
-     * January 1970 in the server's local timezone.
-=======
      *   world was created. This is the default.
      * * If called with {@code utc}, returns the number of milliseconds since 1
      *   January 1970 in the UTC timezone.
      * * If called with {@code local}, returns the number of milliseconds since 1
      *   January 1970 in the server's local timezone.
->>>>>>> 7f9a707f
      *
      * @param args The locale to get the milliseconds for. Defaults to {@code ingame} if not set.
      * @return The milliseconds since the epoch depending on the selected locale.
