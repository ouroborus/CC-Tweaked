--- conflicted
+++ resolved
@@ -6,14 +6,8 @@
 
 package dan200.computercraft.core.apis;
 
-<<<<<<< HEAD
+import dan200.computercraft.api.lua.*;
 import dan200.computercraft.api.lua.ILuaAPI;
-=======
-import dan200.computercraft.api.lua.ICallContext;
->>>>>>> ac8444b3
-import dan200.computercraft.api.lua.ILuaContext;
-import dan200.computercraft.api.lua.LuaException;
-import dan200.computercraft.api.lua.MethodResult;
 import dan200.computercraft.shared.util.StringUtil;
 
 import javax.annotation.Nonnull;
@@ -304,11 +298,7 @@
                 // clock
                 synchronized( m_timers )
                 {
-<<<<<<< HEAD
-                    return new Object[] { m_clock * 0.05 };
-=======
-                    return MethodResult.of( (double)m_clock * 0.05 );
->>>>>>> ac8444b3
+                    return MethodResult.of( m_clock * 0.05 );
                 }
             }
             case 11:
