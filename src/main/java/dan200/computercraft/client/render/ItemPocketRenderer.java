--- conflicted
+++ resolved
@@ -90,31 +90,10 @@
         if( lightColour == -1 ) lightColour = Colour.BLACK.getHex();
         renderLight( transform, bufferSource, lightColour, width, height );
 
-<<<<<<< HEAD
-        if( computer != null && terminal != null )
-        {
-            FixedWidthFontRenderer.drawTerminal(
-                FixedWidthFontRenderer.toVertexConsumer( transform, bufferSource.getBuffer( RenderTypes.TERMINAL ) ),
-                MARGIN, MARGIN, terminal, !computer.isColour(), MARGIN, MARGIN, MARGIN, MARGIN
-            );
-        }
-        else
-        {
-            FixedWidthFontRenderer.drawEmptyTerminal(
-                FixedWidthFontRenderer.toVertexConsumer( transform, bufferSource.getBuffer( RenderTypes.TERMINAL ) ),
-                0, 0, width, height
-            );
-        }
-=======
         FixedWidthFontRenderer.drawTerminal(
-            matrix, bufferSource.getBuffer( RenderTypes.TERMINAL_WITHOUT_DEPTH ),
+            FixedWidthFontRenderer.toVertexConsumer( transform, bufferSource.getBuffer( RenderTypes.TERMINAL ) ),
             MARGIN, MARGIN, terminal, MARGIN, MARGIN, MARGIN, MARGIN
         );
-        FixedWidthFontRenderer.drawBlocker(
-            matrix, bufferSource.getBuffer( RenderTypes.TERMINAL_BLOCKER ),
-            0, 0, width, height
-        );
->>>>>>> 562f224c
 
         transform.popPose();
     }
