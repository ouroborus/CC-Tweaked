--- conflicted
+++ resolved
@@ -89,45 +89,25 @@
         quad( emitter, x, y, x + width, y + height, z, colour, BACKGROUND_START, BACKGROUND_START, BACKGROUND_END, BACKGROUND_END, light );
     }
 
-<<<<<<< HEAD
-    private static void drawQuad( QuadEmitter emitter, float x, float y, float width, float height, Palette palette, boolean greyscale, char colourIndex, int light )
-    {
-        byte[] colour = palette.getByteColour( getColour( colourIndex, Colour.BLACK ), greyscale );
+    private static void drawQuad( QuadEmitter emitter, float x, float y, float width, float height, Palette palette, char colourIndex, int light )
+    {
+        byte[] colour = palette.getRenderColours( getColour( colourIndex, Colour.BLACK ) );
         drawQuad( emitter, x, y, 0, width, height, colour, light );
     }
 
     private static void drawBackground(
-        @Nonnull QuadEmitter emitter, float x, float y, @Nonnull TextBuffer backgroundColour, @Nonnull Palette palette, boolean greyscale,
-=======
-    private static void drawQuad( Matrix4f transform, IVertexBuilder buffer, float x, float y, float width, float height, Palette palette, char colourIndex, int light )
-    {
-        byte[] colour = palette.getRenderColours( getColour( colourIndex, Colour.BLACK ) );
-        drawQuad( transform, buffer, x, y, 0, width, height, colour, light );
-    }
-
-    private static void drawBackground(
-        @Nonnull Matrix4f transform, @Nonnull IVertexBuilder buffer, float x, float y,
-        @Nonnull TextBuffer backgroundColour, @Nonnull Palette palette,
->>>>>>> 562f224c
+        @Nonnull QuadEmitter emitter, float x, float y, @Nonnull TextBuffer backgroundColour, @Nonnull Palette palette,
         float leftMarginSize, float rightMarginSize, float height, int light
     )
     {
         if( leftMarginSize > 0 )
         {
-<<<<<<< HEAD
-            drawQuad( emitter, x - leftMarginSize, y, leftMarginSize, height, palette, greyscale, backgroundColour.charAt( 0 ), light );
-=======
-            drawQuad( transform, buffer, x - leftMarginSize, y, leftMarginSize, height, palette, backgroundColour.charAt( 0 ), light );
->>>>>>> 562f224c
+            drawQuad( emitter, x - leftMarginSize, y, leftMarginSize, height, palette, backgroundColour.charAt( 0 ), light );
         }
 
         if( rightMarginSize > 0 )
         {
-<<<<<<< HEAD
-            drawQuad( emitter, x + backgroundColour.length() * FONT_WIDTH, y, rightMarginSize, height, palette, greyscale, backgroundColour.charAt( backgroundColour.length() - 1 ), light );
-=======
-            drawQuad( transform, buffer, x + backgroundColour.length() * FONT_WIDTH, y, rightMarginSize, height, palette, backgroundColour.charAt( backgroundColour.length() - 1 ), light );
->>>>>>> 562f224c
+            drawQuad( emitter, x + backgroundColour.length() * FONT_WIDTH, y, rightMarginSize, height, palette, backgroundColour.charAt( backgroundColour.length() - 1 ), light );
         }
 
         // Batch together runs of identical background cells.
@@ -140,11 +120,7 @@
 
             if( blockColour != '\0' )
             {
-<<<<<<< HEAD
-                drawQuad( emitter, x + blockStart * FONT_WIDTH, y, FONT_WIDTH * (i - blockStart), height, palette, greyscale, blockColour, light );
-=======
-                drawQuad( transform, buffer, x + blockStart * FONT_WIDTH, y, FONT_WIDTH * (i - blockStart), height, palette, blockColour, light );
->>>>>>> 562f224c
+                drawQuad( emitter, x + blockStart * FONT_WIDTH, y, FONT_WIDTH * (i - blockStart), height, palette, blockColour, light );
             }
 
             blockColour = colourIndex;
@@ -153,22 +129,11 @@
 
         if( blockColour != '\0' )
         {
-<<<<<<< HEAD
-            drawQuad( emitter, x + blockStart * FONT_WIDTH, y, FONT_WIDTH * (backgroundColour.length() - blockStart), height, palette, greyscale, blockColour, light );
-        }
-    }
-
-    public static void drawString( @Nonnull QuadEmitter emitter, float x, float y, @Nonnull TextBuffer text, @Nonnull TextBuffer textColour, @Nonnull Palette palette, boolean greyscale, int light )
-=======
-            drawQuad( transform, buffer, x + blockStart * FONT_WIDTH, y, FONT_WIDTH * (backgroundColour.length() - blockStart), height, palette, blockColour, light );
-        }
-    }
-
-    public static void drawString(
-        @Nonnull Matrix4f transform, @Nonnull IVertexBuilder renderer, float x, float y,
-        @Nonnull TextBuffer text, @Nonnull TextBuffer textColour, @Nonnull Palette palette, int light
-    )
->>>>>>> 562f224c
+            drawQuad( emitter, x + blockStart * FONT_WIDTH, y, FONT_WIDTH * (backgroundColour.length() - blockStart), height, palette, blockColour, light );
+        }
+    }
+
+    public static void drawString( @Nonnull QuadEmitter emitter, float x, float y, @Nonnull TextBuffer text, @Nonnull TextBuffer textColour, @Nonnull Palette palette, int light )
     {
         for( int i = 0; i < text.length(); i++ )
         {
@@ -181,8 +146,7 @@
 
     }
 
-<<<<<<< HEAD
-    public static void drawTerminalForeground( @Nonnull QuadEmitter emitter, float x, float y, @Nonnull Terminal terminal, boolean greyscale )
+    public static void drawTerminalForeground( @Nonnull QuadEmitter emitter, float x, float y, @Nonnull Terminal terminal )
     {
         Palette palette = terminal.getPalette();
         int height = terminal.getHeight();
@@ -193,18 +157,13 @@
             float rowY = y + FONT_HEIGHT * i;
             drawString(
                 emitter, x, rowY, terminal.getLine( i ), terminal.getTextColourLine( i ),
-                palette, greyscale, FULL_BRIGHT_LIGHTMAP
+                palette, FULL_BRIGHT_LIGHTMAP
             );
         }
     }
 
     public static void drawTerminalBackground(
-        @Nonnull QuadEmitter emitter, float x, float y, @Nonnull Terminal terminal, boolean greyscale,
-=======
-    public static void drawTerminalWithoutCursor(
-        @Nonnull Matrix4f transform, @Nonnull IVertexBuilder buffer, float x, float y,
-        @Nonnull Terminal terminal,
->>>>>>> 562f224c
+        @Nonnull QuadEmitter emitter, float x, float y, @Nonnull Terminal terminal,
         float topMarginSize, float bottomMarginSize, float leftMarginSize, float rightMarginSize
     )
     {
@@ -213,22 +172,12 @@
 
         // Top and bottom margins
         drawBackground(
-<<<<<<< HEAD
-            emitter, x, y - topMarginSize, terminal.getBackgroundColourLine( 0 ), palette, greyscale,
-=======
-            transform, buffer, x, y - topMarginSize,
-            terminal.getBackgroundColourLine( 0 ), palette,
->>>>>>> 562f224c
+            emitter, x, y - topMarginSize, terminal.getBackgroundColourLine( 0 ), palette,
             leftMarginSize, rightMarginSize, topMarginSize, FULL_BRIGHT_LIGHTMAP
         );
 
         drawBackground(
-<<<<<<< HEAD
-            emitter, x, y + height * FONT_HEIGHT, terminal.getBackgroundColourLine( height - 1 ), palette, greyscale,
-=======
-            transform, buffer, x, y + height * FONT_HEIGHT,
-            terminal.getBackgroundColourLine( height - 1 ), palette,
->>>>>>> 562f224c
+            emitter, x, y + height * FONT_HEIGHT, terminal.getBackgroundColourLine( height - 1 ), palette,
             leftMarginSize, rightMarginSize, bottomMarginSize, FULL_BRIGHT_LIGHTMAP
         );
 
@@ -237,18 +186,8 @@
         {
             float rowY = y + FONT_HEIGHT * i;
             drawBackground(
-<<<<<<< HEAD
-                emitter, x, rowY, terminal.getBackgroundColourLine( i ), palette, greyscale,
+                emitter, x, rowY, terminal.getBackgroundColourLine( i ), palette,
                 leftMarginSize, rightMarginSize, FONT_HEIGHT, FULL_BRIGHT_LIGHTMAP
-=======
-                transform, buffer, x, rowY, terminal.getBackgroundColourLine( i ),
-                palette, leftMarginSize, rightMarginSize, FONT_HEIGHT, FULL_BRIGHT_LIGHTMAP
-            );
-
-            drawString(
-                transform, buffer, x, rowY, terminal.getLine( i ), terminal.getTextColourLine( i ),
-                palette, FULL_BRIGHT_LIGHTMAP
->>>>>>> 562f224c
             );
         }
     }
@@ -262,35 +201,22 @@
         return cursorX >= 0 && cursorX < terminal.getWidth() && cursorY >= 0 && cursorY < terminal.getHeight();
     }
 
-<<<<<<< HEAD
-    public static void drawCursor( @Nonnull QuadEmitter emitter, float x, float y, @Nonnull Terminal terminal, boolean greyscale )
+    public static void drawCursor( @Nonnull QuadEmitter emitter, float x, float y, @Nonnull Terminal terminal )
     {
         if( isCursorVisible( terminal ) && FrameInfo.getGlobalCursorBlink() )
         {
-            byte[] colour = terminal.getPalette().getByteColour( 15 - terminal.getTextColour(), greyscale );
+            byte[] colour = terminal.getPalette().getRenderColours( 15 - terminal.getTextColour() );
             drawChar( emitter, x + terminal.getCursorX() * FONT_WIDTH, y + terminal.getCursorY() * FONT_HEIGHT, '_', colour, FULL_BRIGHT_LIGHTMAP );
-=======
-    public static void drawCursor(
-        @Nonnull Matrix4f transform, @Nonnull IVertexBuilder buffer, float x, float y, @Nonnull Terminal terminal
-    )
-    {
-        if( isCursorVisible( terminal ) && FrameInfo.getGlobalCursorBlink() )
-        {
-            byte[] colour = terminal.getPalette().getRenderColours( 15 - terminal.getTextColour() );
-            drawChar( transform, buffer, x + terminal.getCursorX() * FONT_WIDTH, y + terminal.getCursorY() * FONT_HEIGHT, '_', colour, FULL_BRIGHT_LIGHTMAP );
->>>>>>> 562f224c
         }
     }
 
     public static void drawTerminal(
-<<<<<<< HEAD
-        @Nonnull QuadEmitter emitter, float x, float y,
-        @Nonnull Terminal terminal, boolean greyscale,
+        @Nonnull QuadEmitter emitter, float x, float y, @Nonnull Terminal terminal,
         float topMarginSize, float bottomMarginSize, float leftMarginSize, float rightMarginSize
     )
     {
         drawTerminalBackground(
-            emitter, x, y, terminal, greyscale,
+            emitter, x, y, terminal,
             topMarginSize, bottomMarginSize, leftMarginSize, rightMarginSize
         );
 
@@ -300,8 +226,8 @@
         var transformBackup = emitter.poseMatrix().copy();
         emitter.poseMatrix().translate( new Vector3f( 0, 0, Z_OFFSET ) );
 
-        drawTerminalForeground( emitter, x, y, terminal, greyscale );
-        drawCursor( emitter, x, y, terminal, greyscale );
+        drawTerminalForeground( emitter, x, y, terminal );
+        drawCursor( emitter, x, y, terminal );
 
         emitter.poseMatrix().load( transformBackup );
     }
@@ -309,14 +235,6 @@
     public static void drawEmptyTerminal( @Nonnull QuadEmitter emitter, float x, float y, float width, float height )
     {
         drawQuad( emitter, x, y, 0, width, height, BLACK, FULL_BRIGHT_LIGHTMAP );
-=======
-        @Nonnull Matrix4f transform, @Nonnull IVertexBuilder buffer, float x, float y, @Nonnull Terminal terminal,
-        float topMarginSize, float bottomMarginSize, float leftMarginSize, float rightMarginSize
-    )
-    {
-        drawTerminalWithoutCursor( transform, buffer, x, y, terminal, topMarginSize, bottomMarginSize, leftMarginSize, rightMarginSize );
-        drawCursor( transform, buffer, x, y, terminal );
->>>>>>> 562f224c
     }
 
     public record QuadEmitter(Matrix4f poseMatrix, VertexConsumer consumer)
