/*
 * This file is part of ComputerCraft - http://www.computercraft.info
 * Copyright Daniel Ratcliffe, 2011-2022. Do not distribute without permission.
 * Send enquiries to dratcliffe@gmail.com
 */
package dan200.computercraft.client.render;

import com.mojang.blaze3d.vertex.Tesselator;
import com.mojang.blaze3d.vertex.VertexConsumer;
import com.mojang.math.Matrix4f;
import dan200.computercraft.ComputerCraft;
import dan200.computercraft.shared.computer.core.ComputerFamily;
import net.minecraft.client.renderer.MultiBufferSource;
import net.minecraft.client.renderer.RenderType;
import net.minecraft.resources.ResourceLocation;

import javax.annotation.Nonnull;

public class ComputerBorderRenderer
{
    public static final ResourceLocation BACKGROUND_NORMAL = new ResourceLocation( ComputerCraft.MOD_ID, "textures/gui/corners_normal.png" );
    public static final ResourceLocation BACKGROUND_ADVANCED = new ResourceLocation( ComputerCraft.MOD_ID, "textures/gui/corners_advanced.png" );
    public static final ResourceLocation BACKGROUND_COMMAND = new ResourceLocation( ComputerCraft.MOD_ID, "textures/gui/corners_command.png" );
    public static final ResourceLocation BACKGROUND_COLOUR = new ResourceLocation( ComputerCraft.MOD_ID, "textures/gui/corners_colour.png" );

    /**
     * The margin between the terminal and its border.
     */
    public static final int MARGIN = 2;

    /**
     * The width of the terminal border.
     */
    public static final int BORDER = 12;

    private static final int CORNER_TOP_Y = 28;
    private static final int CORNER_BOTTOM_Y = CORNER_TOP_Y + BORDER;
    private static final int CORNER_LEFT_X = BORDER;
    private static final int CORNER_RIGHT_X = CORNER_LEFT_X + BORDER;
    private static final int BORDER_RIGHT_X = 36;
    private static final int LIGHT_BORDER_Y = 56;
    private static final int LIGHT_CORNER_Y = 80;

    public static final int LIGHT_HEIGHT = 8;

    public static final int TEX_SIZE = 256;
    private static final float TEX_SCALE = 1 / (float) TEX_SIZE;

    private final Matrix4f transform;
    private final VertexConsumer builder;
    private final int light;
    private final int z;
    private final float r, g, b;

    public ComputerBorderRenderer( Matrix4f transform, VertexConsumer builder, int z, int light, float r, float g, float b )
    {
        this.transform = transform;
        this.builder = builder;
        this.z = z;
        this.light = light;
        this.r = r;
        this.g = g;
        this.b = b;
    }

    @Nonnull
    public static ResourceLocation getTexture( @Nonnull ComputerFamily family )
    {
        switch( family )
        {
            case NORMAL:
            default:
                return BACKGROUND_NORMAL;
            case ADVANCED:
                return BACKGROUND_ADVANCED;
            case COMMAND:
                return BACKGROUND_COMMAND;
        }
    }

    public static RenderType getRenderType( ResourceLocation location )
    {
        // See note in RenderTypes about why we use text rather than anything intuitive.
        return RenderType.text( location );
    }

    public static void render( Matrix4f transform, ResourceLocation location, int x, int y, int z, int light, int width, int height )
    {
<<<<<<< HEAD
        MultiBufferSource.BufferSource source = MultiBufferSource.immediate( Tesselator.getInstance().getBuilder() );
        render( IDENTITY, source.getBuffer( getRenderType( location ) ), x, y, z, light, width, height, false, 1, 1, 1 );
=======
        IRenderTypeBuffer.Impl source = IRenderTypeBuffer.immediate( Tessellator.getInstance().getBuilder() );
        render( transform, source.getBuffer( getRenderType( location ) ), x, y, z, light, width, height, false, 1, 1, 1 );
>>>>>>> 1e044aed
        source.endBatch();
    }

    public static void render( Matrix4f transform, VertexConsumer buffer, int x, int y, int z, int light, int width, int height, boolean withLight, float r, float g, float b )
    {
        new ComputerBorderRenderer( transform, buffer, z, light, r, g, b ).doRender( x, y, width, height, withLight );
    }

    public void doRender( int x, int y, int width, int height, boolean withLight )
    {
        int endX = x + width;
        int endY = y + height;

        // Vertical bars
        renderLine( x - BORDER, y, 0, CORNER_TOP_Y, BORDER, endY - y );
        renderLine( endX, y, BORDER_RIGHT_X, CORNER_TOP_Y, BORDER, endY - y );

        // Top bar
        renderLine( x, y - BORDER, 0, 0, endX - x, BORDER );
        renderCorner( x - BORDER, y - BORDER, CORNER_LEFT_X, CORNER_TOP_Y );
        renderCorner( endX, y - BORDER, CORNER_RIGHT_X, CORNER_TOP_Y );

        // Bottom bar. We allow for drawing a stretched version, which allows for additional elements (such as the
        // pocket computer's lights).
        if( withLight )
        {
            renderTexture( x, endY, 0, LIGHT_BORDER_Y, endX - x, BORDER + LIGHT_HEIGHT, BORDER, BORDER + LIGHT_HEIGHT );
            renderTexture( x - BORDER, endY, CORNER_LEFT_X, LIGHT_CORNER_Y, BORDER, BORDER + LIGHT_HEIGHT );
            renderTexture( endX, endY, CORNER_RIGHT_X, LIGHT_CORNER_Y, BORDER, BORDER + LIGHT_HEIGHT );
        }
        else
        {
            renderLine( x, endY, 0, BORDER, endX - x, BORDER );
            renderCorner( x - BORDER, endY, CORNER_LEFT_X, CORNER_BOTTOM_Y );
            renderCorner( endX, endY, CORNER_RIGHT_X, CORNER_BOTTOM_Y );
        }
    }

    private void renderCorner( int x, int y, int u, int v )
    {
        renderTexture( x, y, u, v, BORDER, BORDER, BORDER, BORDER );
    }

    private void renderLine( int x, int y, int u, int v, int width, int height )
    {
        renderTexture( x, y, u, v, width, height, BORDER, BORDER );
    }

    private void renderTexture( int x, int y, int u, int v, int width, int height )
    {
        renderTexture( x, y, u, v, width, height, width, height );
    }

    private void renderTexture( int x, int y, int u, int v, int width, int height, int textureWidth, int textureHeight )
    {
        builder.vertex( transform, x, y + height, z ).color( r, g, b, 1.0f ).uv( u * TEX_SCALE, (v + textureHeight) * TEX_SCALE ).uv2( light ).endVertex();
        builder.vertex( transform, x + width, y + height, z ).color( r, g, b, 1.0f ).uv( (u + textureWidth) * TEX_SCALE, (v + textureHeight) * TEX_SCALE ).uv2( light ).endVertex();
        builder.vertex( transform, x + width, y, z ).color( r, g, b, 1.0f ).uv( (u + textureWidth) * TEX_SCALE, v * TEX_SCALE ).uv2( light ).endVertex();
        builder.vertex( transform, x, y, z ).color( r, g, b, 1.0f ).uv( u * TEX_SCALE, v * TEX_SCALE ).uv2( light ).endVertex();
    }
}<|MERGE_RESOLUTION|>--- conflicted
+++ resolved
@@ -86,13 +86,8 @@
 
     public static void render( Matrix4f transform, ResourceLocation location, int x, int y, int z, int light, int width, int height )
     {
-<<<<<<< HEAD
         MultiBufferSource.BufferSource source = MultiBufferSource.immediate( Tesselator.getInstance().getBuilder() );
-        render( IDENTITY, source.getBuffer( getRenderType( location ) ), x, y, z, light, width, height, false, 1, 1, 1 );
-=======
-        IRenderTypeBuffer.Impl source = IRenderTypeBuffer.immediate( Tessellator.getInstance().getBuilder() );
         render( transform, source.getBuffer( getRenderType( location ) ), x, y, z, light, width, height, false, 1, 1, 1 );
->>>>>>> 1e044aed
         source.endBatch();
     }
 
