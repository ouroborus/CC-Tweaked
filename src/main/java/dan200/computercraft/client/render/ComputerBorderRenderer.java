--- conflicted
+++ resolved
@@ -5,7 +5,6 @@
  */
 package dan200.computercraft.client.render;
 
-<<<<<<< HEAD
 import com.mojang.blaze3d.vertex.Tesselator;
 import com.mojang.blaze3d.vertex.VertexConsumer;
 import com.mojang.math.Matrix4f;
@@ -14,16 +13,6 @@
 import net.minecraft.client.renderer.MultiBufferSource;
 import net.minecraft.client.renderer.RenderType;
 import net.minecraft.resources.ResourceLocation;
-=======
-import com.mojang.blaze3d.vertex.IVertexBuilder;
-import dan200.computercraft.ComputerCraft;
-import dan200.computercraft.shared.computer.core.ComputerFamily;
-import net.minecraft.client.renderer.IRenderTypeBuffer;
-import net.minecraft.client.renderer.RenderType;
-import net.minecraft.client.renderer.Tessellator;
-import net.minecraft.util.ResourceLocation;
-import net.minecraft.util.math.vector.Matrix4f;
->>>>>>> fccca22d
 
 import javax.annotation.Nonnull;
 
@@ -69,13 +58,8 @@
     private final int light;
     private final int z;
     private final float r, g, b;
-    private final int light;
 
-<<<<<<< HEAD
     public ComputerBorderRenderer( Matrix4f transform, VertexConsumer builder, int z, int light, float r, float g, float b )
-=======
-    public ComputerBorderRenderer( Matrix4f transform, IVertexBuilder builder, int z, int light, float r, float g, float b )
->>>>>>> fccca22d
     {
         this.transform = transform;
         this.builder = builder;
@@ -109,20 +93,12 @@
 
     public static void render( ResourceLocation location, int x, int y, int z, int light, int width, int height )
     {
-<<<<<<< HEAD
         MultiBufferSource.BufferSource source = MultiBufferSource.immediate( Tesselator.getInstance().getBuilder() );
-=======
-        IRenderTypeBuffer.Impl source = IRenderTypeBuffer.immediate( Tessellator.getInstance().getBuilder() );
->>>>>>> fccca22d
         render( IDENTITY, source.getBuffer( getRenderType( location ) ), x, y, z, light, width, height, false, 1, 1, 1 );
         source.endBatch();
     }
 
-<<<<<<< HEAD
     public static void render( Matrix4f transform, VertexConsumer buffer, int x, int y, int z, int light, int width, int height, boolean withLight, float r, float g, float b )
-=======
-    public static void render( Matrix4f transform, IVertexBuilder buffer, int x, int y, int z, int light, int width, int height, boolean withLight, float r, float g, float b )
->>>>>>> fccca22d
     {
         new ComputerBorderRenderer( transform, buffer, z, light, r, g, b ).doRender( x, y, width, height, withLight );
     }
