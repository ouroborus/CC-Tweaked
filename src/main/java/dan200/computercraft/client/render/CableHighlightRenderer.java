/*
 * This file is part of ComputerCraft - http://www.computercraft.info
 * Copyright Daniel Ratcliffe, 2011-2021. Do not distribute without permission.
 * Send enquiries to dratcliffe@gmail.com
 */
package dan200.computercraft.client.render;

import com.mojang.blaze3d.matrix.MatrixStack;
import com.mojang.blaze3d.vertex.IVertexBuilder;
import dan200.computercraft.ComputerCraft;
import dan200.computercraft.shared.Registry;
import dan200.computercraft.shared.peripheral.modem.wired.BlockCable;
import dan200.computercraft.shared.peripheral.modem.wired.CableShapes;
import dan200.computercraft.shared.util.WorldUtil;
import net.minecraft.block.BlockState;
import net.minecraft.client.renderer.ActiveRenderInfo;
import net.minecraft.client.renderer.RenderType;
import net.minecraft.client.renderer.WorldRenderer;
import net.minecraft.entity.Entity;
import net.minecraft.util.math.BlockPos;
import net.minecraft.util.math.BlockRayTraceResult;
import net.minecraft.util.math.shapes.VoxelShape;
import net.minecraft.util.math.vector.Matrix4f;
import net.minecraft.util.math.vector.Vector3d;
import net.minecraft.world.World;
import net.minecraftforge.api.distmarker.Dist;
import net.minecraftforge.client.event.DrawHighlightEvent;
import net.minecraftforge.eventbus.api.SubscribeEvent;
import net.minecraftforge.fml.common.Mod;

@Mod.EventBusSubscriber( modid = ComputerCraft.MOD_ID, value = Dist.CLIENT )
public final class CableHighlightRenderer
{
    private CableHighlightRenderer()
    {
    }

    /**
     * Draw an outline for a specific part of a cable "Multipart".
     *
     * @param event The event to observe
     * @see WorldRenderer#drawSelectionBox(MatrixStack, IVertexBuilder, Entity, double, double, double, BlockPos, BlockState)
     */
    @SubscribeEvent
    public static void drawHighlight( DrawHighlightEvent.HighlightBlock event )
    {
        BlockRayTraceResult hit = event.getTarget();
        BlockPos pos = hit.getBlockPos();
        World world = event.getInfo().getEntity().getCommandSenderWorld();
        ActiveRenderInfo info = event.getInfo();

        BlockState state = world.getBlockState( pos );

        // We only care about instances with both cable and modem.
        if( state.getBlock() != Registry.ModBlocks.CABLE.get() || state.getValue( BlockCable.MODEM ).getFacing() == null || !state.getValue( BlockCable.CABLE ) )
        {
            return;
        }

        event.setCanceled( true );

        VoxelShape shape = WorldUtil.isVecInside( CableShapes.getModemShape( state ), hit.getLocation().subtract( pos.getX(), pos.getY(), pos.getZ() ) )
            ? CableShapes.getModemShape( state )
            : CableShapes.getCableShape( state );

<<<<<<< HEAD
        Vector3d cameraPos = info.getProjectedView();
        double xOffset = pos.getX() - cameraPos.getX();
        double yOffset = pos.getY() - cameraPos.getY();
        double zOffset = pos.getZ() - cameraPos.getZ();
=======
        Vec3d cameraPos = info.getPosition();
        double xOffset = pos.getX() - cameraPos.x();
        double yOffset = pos.getY() - cameraPos.y();
        double zOffset = pos.getZ() - cameraPos.z();
>>>>>>> 34b5ede3

        IVertexBuilder buffer = event.getBuffers().getBuffer( RenderType.lines() );
        Matrix4f matrix4f = event.getMatrix().last().pose();
        shape.forAllEdges( ( x1, y1, z1, x2, y2, z2 ) -> {
            buffer.vertex( matrix4f, (float) (x1 + xOffset), (float) (y1 + yOffset), (float) (z1 + zOffset) )
                .color( 0, 0, 0, 0.4f ).endVertex();
            buffer.vertex( matrix4f, (float) (x2 + xOffset), (float) (y2 + yOffset), (float) (z2 + zOffset) )
                .color( 0, 0, 0, 0.4f ).endVertex();
        } );
    }
}<|MERGE_RESOLUTION|>--- conflicted
+++ resolved
@@ -63,17 +63,10 @@
             ? CableShapes.getModemShape( state )
             : CableShapes.getCableShape( state );
 
-<<<<<<< HEAD
-        Vector3d cameraPos = info.getProjectedView();
-        double xOffset = pos.getX() - cameraPos.getX();
-        double yOffset = pos.getY() - cameraPos.getY();
-        double zOffset = pos.getZ() - cameraPos.getZ();
-=======
-        Vec3d cameraPos = info.getPosition();
+        Vector3d cameraPos = info.getPosition();
         double xOffset = pos.getX() - cameraPos.x();
         double yOffset = pos.getY() - cameraPos.y();
         double zOffset = pos.getZ() - cameraPos.z();
->>>>>>> 34b5ede3
 
         IVertexBuilder buffer = event.getBuffers().getBuffer( RenderType.lines() );
         Matrix4f matrix4f = event.getMatrix().last().pose();
