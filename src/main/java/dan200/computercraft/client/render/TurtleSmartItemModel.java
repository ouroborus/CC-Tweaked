--- conflicted
+++ resolved
@@ -17,11 +17,6 @@
 import net.minecraft.client.renderer.block.model.ItemTransforms;
 import net.minecraft.client.resources.model.BakedModel;
 import net.minecraft.client.resources.model.ModelManager;
-<<<<<<< HEAD
-import net.minecraft.client.resources.model.ModelResourceLocation;
-=======
-import net.minecraft.core.Direction;
->>>>>>> 158850be
 import net.minecraft.resources.ResourceLocation;
 import net.minecraft.world.item.ItemStack;
 import net.minecraftforge.client.model.BakedModelWrapper;
@@ -73,21 +68,8 @@
     @Override
     public BakedModel applyTransform( @Nonnull ItemTransforms.TransformType cameraTransformType, @Nonnull PoseStack poseStack, boolean applyLeftHandTransform )
     {
-<<<<<<< HEAD
         originalModel.applyTransform( cameraTransformType, poseStack, applyLeftHandTransform );
         return this;
-=======
-        Minecraft mc = Minecraft.getInstance();
-        ModelManager modelManager = mc.getItemRenderer().getItemModelShaper().getModelManager();
-        ResourceLocation overlayModelLocation = TileEntityTurtleRenderer.getTurtleOverlayModel( combo.overlay, combo.christmas );
-
-        BakedModel baseModel = combo.colour ? colourModel : familyModel;
-        BakedModel overlayModel = overlayModelLocation != null ? modelManager.getModel( overlayModelLocation ) : null;
-        Transformation transform = combo.flip ? flip : identity;
-        TransformedModel leftModel = combo.leftUpgrade != null ? combo.leftUpgrade.getModel( null, TurtleSide.LEFT ) : null;
-        TransformedModel rightModel = combo.rightUpgrade != null ? combo.rightUpgrade.getModel( null, TurtleSide.RIGHT ) : null;
-        return new TurtleMultiModel( baseModel, overlayModel, transform, leftModel, rightModel );
->>>>>>> 158850be
     }
 
     @Nonnull
@@ -117,7 +99,7 @@
         ArrayList<BakedModel> parts = new ArrayList<>( 4 );
         parts.add( new TransformedBakedModel( combo.colour() ? colourModel : familyModel, transformation ) );
 
-        ModelResourceLocation overlayModelLocation = TileEntityTurtleRenderer.getTurtleOverlayModel( combo.overlay(), combo.christmas() );
+        ResourceLocation overlayModelLocation = TileEntityTurtleRenderer.getTurtleOverlayModel( combo.overlay(), combo.christmas() );
         if( overlayModelLocation != null )
         {
             parts.add( new TransformedBakedModel( modelManager.getModel( overlayModelLocation ), transformation ) );
