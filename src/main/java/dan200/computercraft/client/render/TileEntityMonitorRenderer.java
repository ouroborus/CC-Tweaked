/*
 * This file is part of ComputerCraft - http://www.computercraft.info
 * Copyright Daniel Ratcliffe, 2011-2022. Do not distribute without permission.
 * Send enquiries to dratcliffe@gmail.com
 */
package dan200.computercraft.client.render;

import com.mojang.blaze3d.platform.GlStateManager;
import com.mojang.blaze3d.platform.MemoryTracker;
import com.mojang.blaze3d.systems.RenderSystem;
import com.mojang.blaze3d.vertex.BufferBuilder;
import com.mojang.blaze3d.vertex.PoseStack;
import com.mojang.blaze3d.vertex.Tesselator;
import com.mojang.blaze3d.vertex.VertexConsumer;
import com.mojang.math.Matrix3f;
import com.mojang.math.Matrix4f;
import com.mojang.math.Vector3f;
import dan200.computercraft.ComputerCraft;
import dan200.computercraft.client.FrameInfo;
import dan200.computercraft.client.render.text.DirectFixedWidthFontRenderer;
import dan200.computercraft.client.render.text.FixedWidthFontRenderer;
import dan200.computercraft.client.util.DirectBuffers;
import dan200.computercraft.client.util.DirectVertexBuffer;
import dan200.computercraft.core.terminal.Terminal;
import dan200.computercraft.shared.integration.ShaderMod;
import dan200.computercraft.shared.peripheral.monitor.ClientMonitor;
import dan200.computercraft.shared.peripheral.monitor.MonitorRenderer;
import dan200.computercraft.shared.peripheral.monitor.TileMonitor;
import dan200.computercraft.shared.util.DirectionUtil;
import net.minecraft.Util;
import net.minecraft.client.renderer.MultiBufferSource;
import net.minecraft.client.renderer.blockentity.BlockEntityRenderer;
import net.minecraft.client.renderer.blockentity.BlockEntityRendererProvider;
import net.minecraft.core.BlockPos;
import net.minecraft.core.Direction;
import org.lwjgl.opengl.GL11;
import org.lwjgl.opengl.GL20;
import org.lwjgl.opengl.GL31;

import javax.annotation.Nonnull;
import java.nio.ByteBuffer;
import java.util.function.Consumer;

import static dan200.computercraft.client.render.text.FixedWidthFontRenderer.FONT_HEIGHT;
import static dan200.computercraft.client.render.text.FixedWidthFontRenderer.FONT_WIDTH;

public class TileEntityMonitorRenderer implements BlockEntityRenderer<TileMonitor>
{
    /**
     * {@link TileMonitor#RENDER_MARGIN}, but a tiny bit of additional padding to ensure that there is no space between
     * the monitor frame and contents.
     */
    private static final float MARGIN = (float) (TileMonitor.RENDER_MARGIN * 1.1);

    private static final Matrix3f IDENTITY_NORMAL = Util.make( new Matrix3f(), Matrix3f::setIdentity );

    private static ByteBuffer backingBuffer;

    public TileEntityMonitorRenderer( BlockEntityRendererProvider.Context context )
    {
    }

    @Override
    public void render( @Nonnull TileMonitor monitor, float partialTicks, @Nonnull PoseStack transform, @Nonnull MultiBufferSource bufferSource, int lightmapCoord, int overlayLight )
    {
        // Render from the origin monitor
        ClientMonitor originTerminal = monitor.getClientMonitor();

        if( originTerminal == null ) return;
        TileMonitor origin = originTerminal.getOrigin();
        BlockPos monitorPos = monitor.getBlockPos();

        // Ensure each monitor terminal is rendered only once. We allow rendering a specific tile
        // multiple times in a single frame to ensure compatibility with shaders which may run a
        // pass multiple times.
        long renderFrame = FrameInfo.getRenderFrame();
        if( originTerminal.lastRenderFrame == renderFrame && !monitorPos.equals( originTerminal.lastRenderPos ) )
        {
            return;
        }

        originTerminal.lastRenderFrame = renderFrame;
        originTerminal.lastRenderPos = monitorPos;

        BlockPos originPos = origin.getBlockPos();

        // Determine orientation
        Direction dir = origin.getDirection();
        Direction front = origin.getFront();
        float yaw = dir.toYRot();
        float pitch = DirectionUtil.toPitchAngle( front );

        // Setup initial transform
        transform.pushPose();
        transform.translate(
            originPos.getX() - monitorPos.getX() + 0.5,
            originPos.getY() - monitorPos.getY() + 0.5,
            originPos.getZ() - monitorPos.getZ() + 0.5
        );

        transform.mulPose( Vector3f.YN.rotationDegrees( yaw ) );
        transform.mulPose( Vector3f.XP.rotationDegrees( pitch ) );
        transform.translate(
            -0.5 + TileMonitor.RENDER_BORDER + TileMonitor.RENDER_MARGIN,
            origin.getHeight() - 0.5 - (TileMonitor.RENDER_BORDER + TileMonitor.RENDER_MARGIN) + 0,
            0.5
        );
        double xSize = origin.getWidth() - 2.0 * (TileMonitor.RENDER_MARGIN + TileMonitor.RENDER_BORDER);
        double ySize = origin.getHeight() - 2.0 * (TileMonitor.RENDER_MARGIN + TileMonitor.RENDER_BORDER);

        // Draw the contents
        Terminal terminal = originTerminal.getTerminal();
        if( terminal != null && !ShaderMod.INSTANCE.isRenderingShadowPass() )
        {
            // Draw a terminal
            int width = terminal.getWidth(), height = terminal.getHeight();
            int pixelWidth = width * FONT_WIDTH, pixelHeight = height * FONT_HEIGHT;
            double xScale = xSize / pixelWidth;
            double yScale = ySize / pixelHeight;
            transform.pushPose();
            transform.scale( (float) xScale, (float) -yScale, 1.0f );

            Matrix4f matrix = transform.last().pose();

            renderTerminal( matrix, originTerminal, (float) (MARGIN / xScale), (float) (MARGIN / yScale) );

            transform.popPose();
        }
        else
        {
            FixedWidthFontRenderer.drawEmptyTerminal(
                FixedWidthFontRenderer.toVertexConsumer( transform, bufferSource.getBuffer( RenderTypes.TERMINAL ) ),
                -MARGIN, MARGIN,
                (float) (xSize + 2 * MARGIN), (float) -(ySize + MARGIN * 2)
            );
        }

        transform.popPose();
    }

    private static void renderTerminal( Matrix4f matrix, ClientMonitor monitor, float xMargin, float yMargin )
    {
        Terminal terminal = monitor.getTerminal();
        int width = terminal.getWidth(), height = terminal.getHeight();
        int pixelWidth = width * FONT_WIDTH, pixelHeight = height * FONT_HEIGHT;

        MonitorRenderer renderType = MonitorRenderer.current();
        boolean redraw = monitor.pollTerminalChanged();
        if( monitor.createBuffer( renderType ) ) redraw = true;

        switch( renderType )
        {
            case TBO:
            {
                if( redraw )
                {
                    var terminalBuffer = getBuffer( width * height * 3 );
                    MonitorTextureBufferShader.setTerminalData( terminalBuffer, terminal );
                    DirectBuffers.setBufferData( GL31.GL_TEXTURE_BUFFER, monitor.tboBuffer, terminalBuffer, GL20.GL_STATIC_DRAW );

<<<<<<< HEAD
                    var uniformBuffer = getBuffer( MonitorTextureBufferShader.UNIFORM_SIZE );
                    MonitorTextureBufferShader.setUniformData( uniformBuffer, terminal, !monitor.isColour() );
=======
                    ByteBuffer uniformBuffer = getBuffer( MonitorTextureBufferShader.UNIFORM_SIZE );
                    MonitorTextureBufferShader.setUniformData( uniformBuffer, terminal );
>>>>>>> 562f224c
                    DirectBuffers.setBufferData( GL31.GL_UNIFORM_BUFFER, monitor.tboUniform, uniformBuffer, GL20.GL_STATIC_DRAW );
                }

                // Nobody knows what they're doing!
                int active = GlStateManager._getActiveTexture();
                RenderSystem.activeTexture( MonitorTextureBufferShader.TEXTURE_INDEX );
                GL11.glBindTexture( GL31.GL_TEXTURE_BUFFER, monitor.tboTexture );
                RenderSystem.activeTexture( active );

                MonitorTextureBufferShader shader = RenderTypes.getMonitorTextureBufferShader();
                shader.setupUniform( monitor.tboUniform );

                BufferBuilder buffer = Tesselator.getInstance().getBuilder();
                buffer.begin( RenderTypes.MONITOR_TBO.mode(), RenderTypes.MONITOR_TBO.format() );
                tboVertex( buffer, matrix, -xMargin, -yMargin );
                tboVertex( buffer, matrix, -xMargin, pixelHeight + yMargin );
                tboVertex( buffer, matrix, pixelWidth + xMargin, -yMargin );
                tboVertex( buffer, matrix, pixelWidth + xMargin, pixelHeight + yMargin );
                RenderTypes.MONITOR_TBO.end( buffer, 0, 0, 0 );

                break;
            }

            case VBO:
            {
                var backgroundBuffer = monitor.backgroundBuffer;
                var foregroundBuffer = monitor.foregroundBuffer;
                if( redraw )
                {
<<<<<<< HEAD
                    int size = DirectFixedWidthFontRenderer.getVertexCount( terminal );

                    // In an ideal world we could upload these both into one buffer. However, we can't render VBOs with
                    // and starting and ending offset, and so need to use two buffers instead.
=======
                    int vertexSize = RenderTypes.TERMINAL_WITHOUT_DEPTH.format().getVertexSize();
                    ByteBuffer buffer = getBuffer( DirectFixedWidthFontRenderer.getVertexCount( terminal ) * vertexSize );

                    // Draw the main terminal and store how many vertices it has.
                    DirectFixedWidthFontRenderer.drawTerminalWithoutCursor(
                        buffer, 0, 0, terminal, yMargin, yMargin, xMargin, xMargin
                    );
                    int termIndexes = buffer.position() / vertexSize;

                    // If the cursor is visible, we append it to the end of our buffer. When rendering, we can either
                    // render n or n+1 quads and so toggle the cursor on and off.
                    DirectFixedWidthFontRenderer.drawCursor( buffer, 0, 0, terminal );
>>>>>>> 562f224c

                    renderToBuffer( backgroundBuffer, size, sink ->
                        DirectFixedWidthFontRenderer.drawTerminalBackground( sink, 0, 0, terminal, !monitor.isColour(), yMargin, yMargin, xMargin, xMargin ) );

                    renderToBuffer( foregroundBuffer, size, sink -> {
                        DirectFixedWidthFontRenderer.drawTerminalForeground( sink, 0, 0, terminal, !monitor.isColour() );
                        // If the cursor is visible, we append it to the end of our buffer. When rendering, we can either
                        // render n or n+1 quads and so toggle the cursor on and off.
                        DirectFixedWidthFontRenderer.drawCursor( sink, 0, 0, terminal, !monitor.isColour() );
                    } );
                }

                // Our VBO doesn't transform its vertices with the provided pose stack, which means that the inverse view
                // rotation matrix gives entirely wrong numbers for fog distances. We just set it to the identity which
                // gives a good enough approximation.
                Matrix3f oldInverseRotation = RenderSystem.getInverseViewRotationMatrix();
                RenderSystem.setInverseViewRotationMatrix( IDENTITY_NORMAL );

                RenderTypes.TERMINAL.setupRenderState();

                // Render background geometry
                backgroundBuffer.drawWithShader( matrix, RenderSystem.getProjectionMatrix(), RenderTypes.getTerminalShader() );

                // Render foreground geometry with glPolygonOffset enabled.
                GL11.glPolygonOffset( -1.0f, -10.0f );
                GL11.glEnable( GL11.GL_POLYGON_OFFSET_FILL );
                foregroundBuffer.drawWithShader(
                    matrix, RenderSystem.getProjectionMatrix(), RenderTypes.getTerminalShader(),
                    // As mentioned in the above comment, render the extra cursor quad if it is visible this frame. Each
                    // // quad has an index count of 6.
                    FixedWidthFontRenderer.isCursorVisible( terminal ) && FrameInfo.getGlobalCursorBlink()
                        ? foregroundBuffer.getIndexCount() + 6 : foregroundBuffer.getIndexCount()
                );

                // Clear state
                GL11.glPolygonOffset( 0.0f, -0.0f );
                GL11.glDisable( GL11.GL_POLYGON_OFFSET_FILL );
                RenderTypes.TERMINAL.clearRenderState();

                RenderSystem.setInverseViewRotationMatrix( oldInverseRotation );

                break;
            }
        }
    }

    private static void renderToBuffer( DirectVertexBuffer vbo, int size, Consumer<DirectFixedWidthFontRenderer.QuadEmitter> draw )
    {
        var sink = ShaderMod.INSTANCE.getQuadEmitter( size, TileEntityMonitorRenderer::getBuffer );
        var buffer = sink.buffer();

        draw.accept( sink );
        buffer.flip();
        vbo.upload( buffer.limit() / sink.format().getVertexSize(), RenderTypes.TERMINAL.mode(), sink.format(), buffer );
    }

    private static void tboVertex( VertexConsumer builder, Matrix4f matrix, float x, float y )
    {
        // We encode position in the UV, as that's not transformed by the matrix.
        builder.vertex( matrix, x, y, 0 ).uv( x, y ).endVertex();
    }

    @Nonnull
    private static ByteBuffer getBuffer( int capacity )
    {

        ByteBuffer buffer = backingBuffer;
        if( buffer == null || buffer.capacity() < capacity )
        {
            buffer = backingBuffer = buffer == null ? MemoryTracker.create( capacity ) : MemoryTracker.resize( buffer, capacity );
        }

        buffer.clear();
        return buffer;
    }

    @Override
    public int getViewDistance()
    {
        return ComputerCraft.monitorDistance;
    }
}<|MERGE_RESOLUTION|>--- conflicted
+++ resolved
@@ -158,13 +158,8 @@
                     MonitorTextureBufferShader.setTerminalData( terminalBuffer, terminal );
                     DirectBuffers.setBufferData( GL31.GL_TEXTURE_BUFFER, monitor.tboBuffer, terminalBuffer, GL20.GL_STATIC_DRAW );
 
-<<<<<<< HEAD
                     var uniformBuffer = getBuffer( MonitorTextureBufferShader.UNIFORM_SIZE );
-                    MonitorTextureBufferShader.setUniformData( uniformBuffer, terminal, !monitor.isColour() );
-=======
-                    ByteBuffer uniformBuffer = getBuffer( MonitorTextureBufferShader.UNIFORM_SIZE );
                     MonitorTextureBufferShader.setUniformData( uniformBuffer, terminal );
->>>>>>> 562f224c
                     DirectBuffers.setBufferData( GL31.GL_UNIFORM_BUFFER, monitor.tboUniform, uniformBuffer, GL20.GL_STATIC_DRAW );
                 }
 
@@ -194,34 +189,19 @@
                 var foregroundBuffer = monitor.foregroundBuffer;
                 if( redraw )
                 {
-<<<<<<< HEAD
                     int size = DirectFixedWidthFontRenderer.getVertexCount( terminal );
 
                     // In an ideal world we could upload these both into one buffer. However, we can't render VBOs with
                     // and starting and ending offset, and so need to use two buffers instead.
-=======
-                    int vertexSize = RenderTypes.TERMINAL_WITHOUT_DEPTH.format().getVertexSize();
-                    ByteBuffer buffer = getBuffer( DirectFixedWidthFontRenderer.getVertexCount( terminal ) * vertexSize );
-
-                    // Draw the main terminal and store how many vertices it has.
-                    DirectFixedWidthFontRenderer.drawTerminalWithoutCursor(
-                        buffer, 0, 0, terminal, yMargin, yMargin, xMargin, xMargin
-                    );
-                    int termIndexes = buffer.position() / vertexSize;
-
-                    // If the cursor is visible, we append it to the end of our buffer. When rendering, we can either
-                    // render n or n+1 quads and so toggle the cursor on and off.
-                    DirectFixedWidthFontRenderer.drawCursor( buffer, 0, 0, terminal );
->>>>>>> 562f224c
 
                     renderToBuffer( backgroundBuffer, size, sink ->
-                        DirectFixedWidthFontRenderer.drawTerminalBackground( sink, 0, 0, terminal, !monitor.isColour(), yMargin, yMargin, xMargin, xMargin ) );
+                        DirectFixedWidthFontRenderer.drawTerminalBackground( sink, 0, 0, terminal, yMargin, yMargin, xMargin, xMargin ) );
 
                     renderToBuffer( foregroundBuffer, size, sink -> {
-                        DirectFixedWidthFontRenderer.drawTerminalForeground( sink, 0, 0, terminal, !monitor.isColour() );
+                        DirectFixedWidthFontRenderer.drawTerminalForeground( sink, 0, 0, terminal );
                         // If the cursor is visible, we append it to the end of our buffer. When rendering, we can either
                         // render n or n+1 quads and so toggle the cursor on and off.
-                        DirectFixedWidthFontRenderer.drawCursor( sink, 0, 0, terminal, !monitor.isColour() );
+                        DirectFixedWidthFontRenderer.drawCursor( sink, 0, 0, terminal );
                     } );
                 }
 
