--- conflicted
+++ resolved
@@ -5,16 +5,11 @@
  */
 package dan200.computercraft.client.gui;
 
-<<<<<<< HEAD
 import com.mojang.blaze3d.vertex.PoseStack;
-=======
-import com.mojang.blaze3d.matrix.MatrixStack;
->>>>>>> fccca22d
 import dan200.computercraft.ComputerCraft;
 import dan200.computercraft.client.gui.widgets.ComputerSidebar;
 import dan200.computercraft.client.gui.widgets.WidgetTerminal;
 import dan200.computercraft.client.render.ComputerBorderRenderer;
-import dan200.computercraft.client.render.RenderTypes;
 import dan200.computercraft.shared.computer.inventory.ContainerComputerBase;
 import dan200.computercraft.shared.computer.inventory.ContainerViewComputer;
 import net.minecraft.network.chat.Component;
@@ -83,11 +78,7 @@
         // Draw a border around the terminal
         ComputerBorderRenderer.render(
             ComputerBorderRenderer.getTexture( family ), terminal.x, terminal.y, getBlitOffset(),
-<<<<<<< HEAD
-            RenderTypes.FULL_BRIGHT_LIGHTMAP, terminal.getWidth(), terminal.getHeight()
-=======
             FULL_BRIGHT_LIGHTMAP, terminal.getWidth(), terminal.getHeight()
->>>>>>> fccca22d
         );
         ComputerSidebar.renderBackground( stack, leftPos, topPos + sidebarYOffset );
     }
