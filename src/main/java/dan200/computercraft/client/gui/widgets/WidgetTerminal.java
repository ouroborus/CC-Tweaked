--- conflicted
+++ resolved
@@ -51,11 +51,7 @@
 
     public WidgetTerminal( @Nonnull Terminal terminal, @Nonnull InputHandler computer, int x, int y )
     {
-<<<<<<< HEAD
-        super( x, y, termWidth * FONT_WIDTH + MARGIN * 2, termHeight * FONT_HEIGHT + MARGIN * 2, Component.empty() );
-=======
-        super( x, y, terminal.getWidth() * FONT_WIDTH + MARGIN * 2, terminal.getHeight() * FONT_HEIGHT + MARGIN * 2, TextComponent.EMPTY );
->>>>>>> 158850be
+        super( x, y, terminal.getWidth() * FONT_WIDTH + MARGIN * 2, terminal.getHeight() * FONT_HEIGHT + MARGIN * 2, Component.empty() );
 
         this.terminal = terminal;
         this.computer = computer;
