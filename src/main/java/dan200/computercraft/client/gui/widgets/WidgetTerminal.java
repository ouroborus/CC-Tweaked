--- conflicted
+++ resolved
@@ -10,12 +10,8 @@
 import dan200.computercraft.client.render.RenderTypes;
 import dan200.computercraft.client.render.text.FixedWidthFontRenderer;
 import dan200.computercraft.core.terminal.Terminal;
-<<<<<<< HEAD
-import dan200.computercraft.shared.computer.core.ClientComputer;
+import dan200.computercraft.shared.computer.core.InputHandler;
 import net.minecraft.SharedConstants;
-=======
-import dan200.computercraft.shared.computer.core.InputHandler;
->>>>>>> 562f224c
 import net.minecraft.client.Minecraft;
 import net.minecraft.client.gui.components.AbstractWidget;
 import net.minecraft.client.gui.narration.NarrationElementOutput;
@@ -55,11 +51,7 @@
 
     public WidgetTerminal( @Nonnull Terminal terminal, @Nonnull InputHandler computer, int x, int y )
     {
-<<<<<<< HEAD
-        super( x, y, termWidth * FONT_WIDTH + MARGIN * 2, termHeight * FONT_HEIGHT + MARGIN * 2, TextComponent.EMPTY );
-=======
-        super( x, y, terminal.getWidth() * FONT_WIDTH + MARGIN * 2, terminal.getHeight() * FONT_HEIGHT + MARGIN * 2, StringTextComponent.EMPTY );
->>>>>>> 562f224c
+        super( x, y, terminal.getWidth() * FONT_WIDTH + MARGIN * 2, terminal.getHeight() * FONT_HEIGHT + MARGIN * 2, TextComponent.EMPTY );
 
         this.terminal = terminal;
         this.computer = computer;
@@ -314,31 +306,14 @@
     public void render( @Nonnull PoseStack transform, int mouseX, int mouseY, float partialTicks )
     {
         if( !visible ) return;
-<<<<<<< HEAD
-        Terminal terminal = computer.getTerminal();
-=======
-        Matrix4f matrix = transform.last().pose();
->>>>>>> 562f224c
 
         var bufferSource = MultiBufferSource.immediate( Tesselator.getInstance().getBuilder() );
         var emitter = FixedWidthFontRenderer.toVertexConsumer( transform, bufferSource.getBuffer( RenderTypes.TERMINAL ) );
 
-<<<<<<< HEAD
-        if( terminal != null )
-        {
-            boolean greyscale = !computer.isColour();
-            FixedWidthFontRenderer.drawTerminal(
-                emitter,
-                (float) innerX, (float) innerY, terminal, greyscale, (float) MARGIN, (float) MARGIN, (float) MARGIN, (float) MARGIN
-            );
-        }
-        else
-        {
-            FixedWidthFontRenderer.drawEmptyTerminal( emitter, (float) x, (float) y, (float) width, (float) height );
-        }
-=======
-        FixedWidthFontRenderer.drawTerminal( matrix, buffer, innerX, innerY, terminal, MARGIN, MARGIN, MARGIN, MARGIN );
->>>>>>> 562f224c
+        FixedWidthFontRenderer.drawTerminal(
+            emitter,
+            (float) innerX, (float) innerY, terminal, (float) MARGIN, (float) MARGIN, (float) MARGIN, (float) MARGIN
+        );
 
         bufferSource.endBatch();
     }
