/*
 * This file is part of ComputerCraft - http://www.computercraft.info
 * Copyright Daniel Ratcliffe, 2011-2022. Do not distribute without permission.
 * Send enquiries to dratcliffe@gmail.com
 */
package dan200.computercraft.shared.computer.inventory;

import dan200.computercraft.shared.Registry;
import dan200.computercraft.shared.computer.blocks.TileCommandComputer;
import dan200.computercraft.shared.computer.core.ComputerFamily;
import dan200.computercraft.shared.computer.core.ServerComputer;
<<<<<<< HEAD
import dan200.computercraft.shared.network.container.ViewComputerContainerData;
import net.minecraft.world.entity.player.Inventory;
import net.minecraft.world.entity.player.Player;
=======
import dan200.computercraft.shared.computer.core.ServerContext;
import dan200.computercraft.shared.network.container.ComputerContainerData;
import net.minecraft.entity.player.PlayerEntity;
import net.minecraft.entity.player.PlayerInventory;
>>>>>>> 562f224c

import javax.annotation.Nonnull;

public class ContainerViewComputer extends ComputerMenuWithoutInventory
{
<<<<<<< HEAD
    private final int width;
    private final int height;

    public ContainerViewComputer( int id, Inventory player, ServerComputer computer )
=======
    public ContainerViewComputer( int id, PlayerInventory player, ServerComputer computer )
>>>>>>> 562f224c
    {
        super( Registry.ModContainers.VIEW_COMPUTER.get(), id, player, p -> canInteractWith( computer, p ), computer, computer.getFamily() );
    }

<<<<<<< HEAD
    public ContainerViewComputer( int id, Inventory player, ViewComputerContainerData data )
=======
    public ContainerViewComputer( int id, PlayerInventory player, ComputerContainerData data )
>>>>>>> 562f224c
    {
        super( Registry.ModContainers.VIEW_COMPUTER.get(), id, player, data );
    }

    private static boolean canInteractWith( @Nonnull ServerComputer computer, @Nonnull Player player )
    {
        // If this computer no longer exists then discard it.
        if( ServerContext.get( computer.getWorld().getServer() ).registry().get( computer.getInstanceID() ) != computer )
        {
            return false;
        }

        // If we're a command computer then ensure we're in creative
        if( computer.getFamily() == ComputerFamily.COMMAND && !TileCommandComputer.isCommandUsable( player ) )
        {
            return false;
        }

        return true;
    }
}<|MERGE_RESOLUTION|>--- conflicted
+++ resolved
@@ -9,38 +9,21 @@
 import dan200.computercraft.shared.computer.blocks.TileCommandComputer;
 import dan200.computercraft.shared.computer.core.ComputerFamily;
 import dan200.computercraft.shared.computer.core.ServerComputer;
-<<<<<<< HEAD
-import dan200.computercraft.shared.network.container.ViewComputerContainerData;
+import dan200.computercraft.shared.computer.core.ServerContext;
+import dan200.computercraft.shared.network.container.ComputerContainerData;
 import net.minecraft.world.entity.player.Inventory;
 import net.minecraft.world.entity.player.Player;
-=======
-import dan200.computercraft.shared.computer.core.ServerContext;
-import dan200.computercraft.shared.network.container.ComputerContainerData;
-import net.minecraft.entity.player.PlayerEntity;
-import net.minecraft.entity.player.PlayerInventory;
->>>>>>> 562f224c
 
 import javax.annotation.Nonnull;
 
 public class ContainerViewComputer extends ComputerMenuWithoutInventory
 {
-<<<<<<< HEAD
-    private final int width;
-    private final int height;
-
     public ContainerViewComputer( int id, Inventory player, ServerComputer computer )
-=======
-    public ContainerViewComputer( int id, PlayerInventory player, ServerComputer computer )
->>>>>>> 562f224c
     {
         super( Registry.ModContainers.VIEW_COMPUTER.get(), id, player, p -> canInteractWith( computer, p ), computer, computer.getFamily() );
     }
 
-<<<<<<< HEAD
-    public ContainerViewComputer( int id, Inventory player, ViewComputerContainerData data )
-=======
-    public ContainerViewComputer( int id, PlayerInventory player, ComputerContainerData data )
->>>>>>> 562f224c
+    public ContainerViewComputer( int id, Inventory player, ComputerContainerData data )
     {
         super( Registry.ModContainers.VIEW_COMPUTER.get(), id, player, data );
     }
@@ -48,7 +31,7 @@
     private static boolean canInteractWith( @Nonnull ServerComputer computer, @Nonnull Player player )
     {
         // If this computer no longer exists then discard it.
-        if( ServerContext.get( computer.getWorld().getServer() ).registry().get( computer.getInstanceID() ) != computer )
+        if( ServerContext.get( computer.getLevel().getServer() ).registry().get( computer.getInstanceID() ) != computer )
         {
             return false;
         }
