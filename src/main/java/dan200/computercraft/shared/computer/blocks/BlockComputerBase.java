--- conflicted
+++ resolved
@@ -91,15 +91,7 @@
     @Override
     public boolean getBundledRedstoneConnectivity( World world, BlockPos pos, Direction side )
     {
-<<<<<<< HEAD
-        BlockEntity entity = world.getBlockEntity( pos );
-        if( !(entity instanceof TileComputerBase) ) return false;
-
-        TileComputerBase computerEntity = (TileComputerBase) entity;
-        return !computerEntity.isRedstoneBlockedOnSide( computerEntity.remapToLocalSide( side ) );
-=======
         return true;
->>>>>>> 4a25e7a1
     }
 
     @Override
