/*
 * This file is part of ComputerCraft - http://www.computercraft.info
 * Copyright Daniel Ratcliffe, 2011-2022. Do not distribute without permission.
 * Send enquiries to dratcliffe@gmail.com
 */
package dan200.computercraft.shared.computer.blocks;

import dan200.computercraft.api.ComputerCraftAPI;
import dan200.computercraft.api.peripheral.IPeripheral;
import dan200.computercraft.core.computer.ComputerSide;
import dan200.computercraft.shared.BundledRedstone;
import dan200.computercraft.shared.Peripherals;
import dan200.computercraft.shared.common.TileGeneric;
import dan200.computercraft.shared.computer.core.ComputerFamily;
import dan200.computercraft.shared.computer.core.ComputerState;
import dan200.computercraft.shared.computer.core.ServerComputer;
import dan200.computercraft.shared.computer.core.ServerContext;
import dan200.computercraft.shared.network.container.ComputerContainerData;
import dan200.computercraft.shared.util.DirectionUtil;
import dan200.computercraft.shared.util.IDAssigner;
import dan200.computercraft.shared.util.RedstoneUtil;
import joptsimple.internal.Strings;
import net.minecraft.core.BlockPos;
import net.minecraft.core.Direction;
import net.minecraft.nbt.CompoundTag;
import net.minecraft.network.chat.Component;
import net.minecraft.network.chat.TextComponent;
import net.minecraft.network.chat.TranslatableComponent;
import net.minecraft.network.protocol.game.ClientboundBlockEntityDataPacket;
import net.minecraft.world.*;
import net.minecraft.world.entity.player.Player;
import net.minecraft.world.item.ItemStack;
import net.minecraft.world.item.Items;
import net.minecraft.world.level.block.entity.BaseContainerBlockEntity;
import net.minecraft.world.level.block.entity.BlockEntityType;
import net.minecraft.world.level.block.state.BlockState;
import net.minecraft.world.phys.BlockHitResult;
import net.minecraftforge.common.util.NonNullConsumer;

import javax.annotation.Nonnull;
import javax.annotation.Nullable;
import java.util.Objects;

public abstract class TileComputerBase extends TileGeneric implements IComputerTile, Nameable, MenuProvider
{
    private static final String NBT_ID = "ComputerId";
    private static final String NBT_LABEL = "Label";
    private static final String NBT_ON = "On";

    private int instanceID = -1;
    private int computerID = -1;
    protected String label = null;
    private boolean on = false;
    boolean startOn = false;
    private boolean fresh = false;

    private int invalidSides = 0;
    private final NonNullConsumer<Object>[] invalidate;

    private LockCode lockCode = LockCode.NO_LOCK;

    private final ComputerFamily family;

    public TileComputerBase( BlockEntityType<? extends TileGeneric> type, BlockPos pos, BlockState state, ComputerFamily family )
    {
        super( type, pos, state );
        this.family = family;

        // We cache these so we can guarantee we only ever register one listener for adjacent capabilities.
        @SuppressWarnings( { "unchecked", "rawtypes" } )
        NonNullConsumer<Object>[] invalidate = this.invalidate = new NonNullConsumer[6];
        for( Direction direction : Direction.values() )
        {
            int mask = 1 << direction.ordinal();
            invalidate[direction.ordinal()] = o -> invalidSides |= mask;
        }
    }

    protected void unload()
    {
        if( getLevel().isClientSide ) return;

        ServerComputer computer = getServerComputer();
        if( computer != null ) computer.close();
        instanceID = -1;
    }

    @Override
    public void destroy()
    {
        unload();
        for( Direction dir : DirectionUtil.FACINGS )
        {
            RedstoneUtil.propagateRedstoneOutput( getLevel(), getBlockPos(), dir );
        }
    }

    @Override
    public void onChunkUnloaded()
    {
        unload();
    }

    @Override
    public void setRemoved()
    {
        unload();
        super.setRemoved();
    }

    protected boolean canNameWithTag( Player player )
    {
        return false;
    }

    @Override
    public boolean isUsable( Player player )
    {
        return super.isUsable( player ) && BaseContainerBlockEntity.canUnlock( player, lockCode, getDisplayName() );
    }

    @Nonnull
    @Override
    public InteractionResult onActivate( Player player, InteractionHand hand, BlockHitResult hit )
    {
        ItemStack currentItem = player.getItemInHand( hand );
        if( !currentItem.isEmpty() && currentItem.getItem() == Items.NAME_TAG && canNameWithTag( player ) && currentItem.hasCustomHoverName() )
        {
            // Label to rename computer
            if( !getLevel().isClientSide )
            {
                setLabel( currentItem.getHoverName().getString() );
                currentItem.shrink( 1 );
            }
            return InteractionResult.SUCCESS;
        }
        else if( !player.isCrouching() )
        {
            // Regular right click to activate computer
            if( !getLevel().isClientSide && isUsable( player ) )
            {
                ServerComputer computer = createServerComputer();
                computer.turnOn();
                new ComputerContainerData( computer ).open( player, this );
            }
            return InteractionResult.SUCCESS;
        }
        return InteractionResult.PASS;
    }

    @Override
    public void onNeighbourChange( @Nonnull BlockPos neighbour )
    {
        updateInputAt( neighbour );
    }

    @Override
    public void onNeighbourTileEntityChange( @Nonnull BlockPos neighbour )
    {
        updateInputAt( neighbour );
    }

    protected void serverTick()
    {
<<<<<<< HEAD
=======
        if( getLevel().isClientSide ) return;
        if( computerID < 0 && !startOn ) return; // Don't tick if we don't need a computer!

>>>>>>> 562f224c
        ServerComputer computer = createServerComputer();

        if( invalidSides != 0 )
        {
            for( Direction direction : DirectionUtil.FACINGS )
            {
                if( (invalidSides & (1 << direction.ordinal())) != 0 ) refreshPeripheral( computer, direction );
            }
        }

        // If the computer isn't on and should be, then turn it on
        if( startOn || (fresh && on) )
        {
            computer.turnOn();
            startOn = false;
        }

        computer.keepAlive();

        fresh = false;
        computerID = computer.getID();
        label = computer.getLabel();
        on = computer.isOn();

        // Update the block state if needed. We don't fire a block update intentionally,
        // as this only really is needed on the client side.
        updateBlockState( computer.getState() );

        // TODO: This should ideally be split up into label/id/on (which should save NBT and sync to client) and
        //  redstone (which should update outputs)
        if( computer.hasOutputChanged() ) updateOutput();
    }

    protected abstract void updateBlockState( ComputerState newState );

    @Override
    public void saveAdditional( @Nonnull CompoundTag nbt )
    {
        // Save ID, label and power state
        if( computerID >= 0 ) nbt.putInt( NBT_ID, computerID );
        if( label != null ) nbt.putString( NBT_LABEL, label );
        nbt.putBoolean( NBT_ON, on );

        lockCode.addToTag( nbt );

        super.saveAdditional( nbt );
    }

    @Override
    public void load( @Nonnull CompoundTag nbt )
    {
        super.load( nbt );

        // Load ID, label and power state
        computerID = nbt.contains( NBT_ID ) ? nbt.getInt( NBT_ID ) : -1;
        label = nbt.contains( NBT_LABEL ) ? nbt.getString( NBT_LABEL ) : null;
        on = startOn = nbt.getBoolean( NBT_ON );

        lockCode = LockCode.fromTag( nbt );
    }

    protected boolean isPeripheralBlockedOnSide( ComputerSide localSide )
    {
        return false;
    }

    protected abstract Direction getDirection();

    protected ComputerSide remapToLocalSide( Direction globalSide )
    {
        return remapLocalSide( DirectionUtil.toLocal( getDirection(), globalSide ) );
    }

    protected ComputerSide remapLocalSide( ComputerSide localSide )
    {
        return localSide;
    }

    private void updateRedstoneInput( @Nonnull ServerComputer computer, Direction dir, BlockPos targetPos )
    {
        Direction offsetSide = dir.getOpposite();
        ComputerSide localDir = remapToLocalSide( dir );

        computer.setRedstoneInput( localDir, RedstoneUtil.getRedstoneInput( level, targetPos, dir ) );
        computer.setBundledRedstoneInput( localDir, BundledRedstone.getOutput( getLevel(), targetPos, offsetSide ) );
    }

    private void refreshPeripheral( @Nonnull ServerComputer computer, Direction dir )
    {
        invalidSides &= ~(1 << dir.ordinal());

        ComputerSide localDir = remapToLocalSide( dir );
        if( isPeripheralBlockedOnSide( localDir ) ) return;

        Direction offsetSide = dir.getOpposite();
        IPeripheral peripheral = Peripherals.getPeripheral( getLevel(), getBlockPos().relative( dir ), offsetSide, invalidate[dir.ordinal()] );
        computer.setPeripheral( localDir, peripheral );
    }

    public void updateInputsImmediately()
    {
        ServerComputer computer = getServerComputer();
        if( computer != null ) updateInputsImmediately( computer );
    }

    /**
     * Update all redstone and peripherals.
     * <p>
     * This should only be really be called when the computer is being ticked (though there are some cases where it
     * won't be), as peripheral scanning requires adjacent tiles to be in a "correct" state - which may not be the case
     * if they're still updating!
     *
     * @param computer The current computer instance.
     */
    private void updateInputsImmediately( @Nonnull ServerComputer computer )
    {
        BlockPos pos = getBlockPos();
        for( Direction dir : DirectionUtil.FACINGS )
        {
            updateRedstoneInput( computer, dir, pos.relative( dir ) );
            refreshPeripheral( computer, dir );
        }
    }

    private void updateInputAt( @Nonnull BlockPos neighbour )
    {
        ServerComputer computer = getServerComputer();
        if( computer == null ) return;

        for( Direction dir : DirectionUtil.FACINGS )
        {
            BlockPos offset = getBlockPos().relative( dir );
            if( offset.equals( neighbour ) )
            {
                updateRedstoneInput( computer, dir, offset );
                invalidSides |= 1 << dir.ordinal();
                return;
            }
        }

        // If the position is not any adjacent one, update all inputs. This is pretty terrible, but some redstone mods
        // handle this incorrectly.
        BlockPos pos = getBlockPos();
        for( Direction dir : DirectionUtil.FACINGS ) updateRedstoneInput( computer, dir, pos.relative( dir ) );
        invalidSides = (1 << 6) - 1; // Mark all peripherals as dirty.
    }

    /**
     * Update the block's state and propagate redstone output.
     */
    public void updateOutput()
    {
        updateBlock();
        for( Direction dir : DirectionUtil.FACINGS )
        {
            RedstoneUtil.propagateRedstoneOutput( getLevel(), getBlockPos(), dir );
        }
    }

    protected abstract ServerComputer createComputer( int id );

    @Override
    public final int getComputerID()
    {
        return computerID;
    }

    @Override
    public final String getLabel()
    {
        return label;
    }

    @Override
    public final void setComputerID( int id )
    {
        if( getLevel().isClientSide || computerID == id ) return;

        computerID = id;
        setChanged();
    }

    @Override
    public final void setLabel( String label )
    {
        if( getLevel().isClientSide || Objects.equals( this.label, label ) ) return;

        this.label = label;
        ServerComputer computer = getServerComputer();
        if( computer != null ) computer.setLabel( label );
        setChanged();
    }

    @Override
    public ComputerFamily getFamily()
    {
        return family;
    }

    @Nonnull
    public final ServerComputer createServerComputer()
    {
        if( getLevel().isClientSide ) throw new IllegalStateException( "Cannot access server computer on the client." );

        boolean changed = false;

        ServerComputer computer = ServerContext.get( getLevel().getServer() ).registry().get( instanceID );
        if( computer == null )
        {
            if( computerID < 0 )
            {
                computerID = ComputerCraftAPI.createUniqueNumberedSaveDir( level, IDAssigner.COMPUTER );
                updateBlock();
            }

            computer = createComputer( computerID );
            instanceID = computer.register();
            fresh = true;
            changed = true;
        }

        if( changed ) updateInputsImmediately( computer );
        return computer;
    }

    @Nullable
    public ServerComputer getServerComputer()
    {
        return getLevel().isClientSide ? null : ServerContext.get( getLevel().getServer() ).registry().get( instanceID );
    }

    // Networking stuff

    @Nonnull
    @Override
    public final ClientboundBlockEntityDataPacket getUpdatePacket()
    {
        return ClientboundBlockEntityDataPacket.create( this );
    }

    @Nonnull
    @Override
    public CompoundTag getUpdateTag()
    {
        // We need this for pick block on the client side.
        CompoundTag nbt = super.getUpdateTag();
        if( label != null ) nbt.putString( NBT_LABEL, label );
        if( computerID >= 0 ) nbt.putInt( NBT_ID, computerID );
        return nbt;
    }

    @Override
    public void handleUpdateTag( @Nonnull CompoundTag nbt )
    {
        label = nbt.contains( NBT_LABEL ) ? nbt.getString( NBT_LABEL ) : null;
        computerID = nbt.contains( NBT_ID ) ? nbt.getInt( NBT_ID ) : -1;
    }

    protected void transferStateFrom( TileComputerBase copy )
    {
        if( copy.computerID != computerID || copy.instanceID != instanceID )
        {
            unload();
            instanceID = copy.instanceID;
            computerID = copy.computerID;
            label = copy.label;
            on = copy.on;
            startOn = copy.startOn;
            lockCode = copy.lockCode;
            updateBlock();
        }
        copy.instanceID = -1;
    }

    @Nonnull
    @Override
    public Component getName()
    {
        return hasCustomName()
            ? new TextComponent( label )
            : new TranslatableComponent( getBlockState().getBlock().getDescriptionId() );
    }

    @Override
    public boolean hasCustomName()
    {
        return !Strings.isNullOrEmpty( label );
    }

    @Nullable
    @Override
    public Component getCustomName()
    {
        return hasCustomName() ? new TextComponent( label ) : null;
    }

    @Nonnull
    @Override
    public Component getDisplayName()
    {
        return Nameable.super.getDisplayName();
    }
}<|MERGE_RESOLUTION|>--- conflicted
+++ resolved
@@ -162,12 +162,9 @@
 
     protected void serverTick()
     {
-<<<<<<< HEAD
-=======
         if( getLevel().isClientSide ) return;
         if( computerID < 0 && !startOn ) return; // Don't tick if we don't need a computer!
 
->>>>>>> 562f224c
         ServerComputer computer = createServerComputer();
 
         if( invalidSides != 0 )
