/*
 * This file is part of ComputerCraft - http://www.computercraft.info
 * Copyright Daniel Ratcliffe, 2011-2022. Do not distribute without permission.
 * Send enquiries to dratcliffe@gmail.com
 */
package dan200.computercraft.shared.computer.blocks;

import dan200.computercraft.ComputerCraft;
import dan200.computercraft.shared.computer.apis.CommandAPI;
import dan200.computercraft.shared.computer.core.ComputerFamily;
import dan200.computercraft.shared.computer.core.ServerComputer;
import net.minecraft.commands.CommandSource;
import net.minecraft.commands.CommandSourceStack;
import net.minecraft.core.BlockPos;
import net.minecraft.network.chat.Component;
import net.minecraft.network.chat.TextComponent;
import net.minecraft.network.chat.TranslatableComponent;
import net.minecraft.server.MinecraftServer;
import net.minecraft.server.level.ServerLevel;
import net.minecraft.world.entity.player.Player;
import net.minecraft.world.level.GameRules;
import net.minecraft.world.level.block.entity.BlockEntityType;
import net.minecraft.world.level.block.state.BlockState;
import net.minecraft.world.phys.Vec2;
import net.minecraft.world.phys.Vec3;

import javax.annotation.Nonnull;
import java.util.HashMap;
import java.util.Map;
import java.util.UUID;

public class TileCommandComputer extends TileComputer
{
    public class CommandReceiver implements CommandSource
    {
        private final Map<Integer, String> output = new HashMap<>();

        public void clearOutput()
        {
            output.clear();
        }

        public Map<Integer, String> getOutput()
        {
            return output;
        }

        public Map<Integer, String> copyOutput()
        {
            return new HashMap<>( output );
        }

        @Override
        public void sendMessage( @Nonnull Component textComponent, @Nonnull UUID id )
        {
            output.put( output.size() + 1, textComponent.getString() );
        }

        @Override
        public boolean acceptsSuccess()
        {
            return true;
        }

        @Override
        public boolean acceptsFailure()
        {
            return true;
        }

        @Override
        public boolean shouldInformAdmins()
        {
            return getLevel().getGameRules().getBoolean( GameRules.RULE_COMMANDBLOCKOUTPUT );
        }
    }

    private final CommandReceiver receiver;

    public TileCommandComputer( BlockEntityType<? extends TileComputer> type, BlockPos pos, BlockState state )
    {
        super( type, pos, state, ComputerFamily.COMMAND );
        receiver = new CommandReceiver();
    }

    public CommandReceiver getReceiver()
    {
        return receiver;
    }

    public CommandSourceStack getSource()
    {
        ServerComputer computer = getServerComputer();
        String name = "@";
        if( computer != null )
        {
            String label = computer.getLabel();
            if( label != null ) name = label;
        }

<<<<<<< HEAD
        return new CommandSourceStack( receiver,
            new Vec3( worldPosition.getX() + 0.5, worldPosition.getY() + 0.5, worldPosition.getZ() + 0.5 ), Vec2.ZERO,
            (ServerLevel) getLevel(), 2,
            name, new TextComponent( name ),
=======
        return new CommandSource( receiver,
            Vector3d.atCenterOf( worldPosition ), Vector2f.ZERO,
            (ServerWorld) getLevel(), 2,
            name, new StringTextComponent( name ),
>>>>>>> fccca22d
            getLevel().getServer(), null
        );
    }

    @Override
    protected ServerComputer createComputer( int instanceID, int id )
    {
        ServerComputer computer = super.createComputer( instanceID, id );
        computer.addAPI( new CommandAPI( this ) );
        return computer;
    }

    @Override
    public boolean isUsable( Player player, boolean ignoreRange )
    {
        return isUsable( player ) && super.isUsable( player, ignoreRange );
    }

    public static boolean isUsable( Player player )
    {
        MinecraftServer server = player.getServer();
        if( server == null || !server.isCommandBlockEnabled() )
        {
            player.displayClientMessage( new TranslatableComponent( "advMode.notEnabled" ), true );
            return false;
        }
        else if( ComputerCraft.commandRequireCreative ? !player.canUseGameMasterBlocks() : !server.getPlayerList().isOp( player.getGameProfile() ) )
        {
            player.displayClientMessage( new TranslatableComponent( "advMode.notAllowed" ), true );
            return false;
        }

        return true;
    }
}<|MERGE_RESOLUTION|>--- conflicted
+++ resolved
@@ -98,17 +98,10 @@
             if( label != null ) name = label;
         }
 
-<<<<<<< HEAD
         return new CommandSourceStack( receiver,
-            new Vec3( worldPosition.getX() + 0.5, worldPosition.getY() + 0.5, worldPosition.getZ() + 0.5 ), Vec2.ZERO,
+            Vec3.atCenterOf( worldPosition ), Vec2.ZERO,
             (ServerLevel) getLevel(), 2,
             name, new TextComponent( name ),
-=======
-        return new CommandSource( receiver,
-            Vector3d.atCenterOf( worldPosition ), Vector2f.ZERO,
-            (ServerWorld) getLevel(), 2,
-            name, new StringTextComponent( name ),
->>>>>>> fccca22d
             getLevel().getServer(), null
         );
     }
