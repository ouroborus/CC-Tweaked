--- conflicted
+++ resolved
@@ -96,11 +96,6 @@
     }
 
     @Override
-<<<<<<< HEAD
-    protected Direction remapLocalSide( Direction localSide )
-    {
-        return localSide.getAxis() == Direction.Axis.X ? localSide.getOpposite() : localSide;
-=======
     protected ComputerSide remapLocalSide( ComputerSide localSide )
     {
         // For legacy reasons, computers invert the meaning of "left" and "right". A computer's front is facing
@@ -108,6 +103,5 @@
         if( localSide == ComputerSide.RIGHT ) return ComputerSide.LEFT;
         if( localSide == ComputerSide.LEFT ) return ComputerSide.RIGHT;
         return localSide;
->>>>>>> 362dbd97
     }
 }