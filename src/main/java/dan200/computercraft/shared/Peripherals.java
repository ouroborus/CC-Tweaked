/*
 * This file is part of ComputerCraft - http://www.computercraft.info
 * Copyright Daniel Ratcliffe, 2011-2021. Do not distribute without permission.
 * Send enquiries to dratcliffe@gmail.com
 */
package dan200.computercraft.shared;

import dan200.computercraft.ComputerCraft;
import dan200.computercraft.api.peripheral.IPeripheral;
import dan200.computercraft.api.peripheral.IPeripheralProvider;
import dan200.computercraft.shared.peripheral.generic.GenericPeripheralProvider;
import dan200.computercraft.shared.util.CapabilityUtil;
import net.minecraft.core.BlockPos;
import net.minecraft.core.Direction;
import net.minecraft.world.level.Level;
import net.minecraft.world.level.block.entity.BlockEntity;
import net.minecraftforge.common.util.LazyOptional;
import net.minecraftforge.common.util.NonNullConsumer;

import javax.annotation.Nonnull;
import javax.annotation.Nullable;
import java.util.Collection;
import java.util.LinkedHashSet;
import java.util.Objects;

import static dan200.computercraft.shared.Capabilities.CAPABILITY_PERIPHERAL;

public final class Peripherals
{
    private static final Collection<IPeripheralProvider> providers = new LinkedHashSet<>();

    private Peripherals() {}

    public static synchronized void register( @Nonnull IPeripheralProvider provider )
    {
        Objects.requireNonNull( provider, "provider cannot be null" );
        providers.add( provider );
    }

    @Nullable
<<<<<<< HEAD
    public static IPeripheral getPeripheral( Level world, BlockPos pos, Direction side, NonNullConsumer<LazyOptional<IPeripheral>> invalidate )
=======
    public static IPeripheral getPeripheral( World world, BlockPos pos, Direction side, NonNullConsumer<Object> invalidate )
>>>>>>> 5927e9bb
    {
        return world.isInWorldBounds( pos ) && !world.isClientSide ? getPeripheralAt( world, pos, side, invalidate ) : null;
    }

    @Nullable
<<<<<<< HEAD
    private static IPeripheral getPeripheralAt( Level world, BlockPos pos, Direction side, NonNullConsumer<LazyOptional<IPeripheral>> invalidate )
=======
    private static IPeripheral getPeripheralAt( World world, BlockPos pos, Direction side, NonNullConsumer<? super Object> invalidate )
>>>>>>> 5927e9bb
    {
        BlockEntity block = world.getBlockEntity( pos );
        if( block != null )
        {
            LazyOptional<IPeripheral> peripheral = block.getCapability( CAPABILITY_PERIPHERAL, side );
            if( peripheral.isPresent() ) return CapabilityUtil.unwrap( peripheral, invalidate );
        }

        // Try the handlers in order:
        for( IPeripheralProvider peripheralProvider : providers )
        {
            try
            {
                LazyOptional<IPeripheral> peripheral = peripheralProvider.getPeripheral( world, pos, side );
                if( peripheral.isPresent() ) return CapabilityUtil.unwrap( peripheral, invalidate );
            }
            catch( Exception e )
            {
                ComputerCraft.log.error( "Peripheral provider " + peripheralProvider + " errored.", e );
            }
        }

        return GenericPeripheralProvider.getPeripheral( world, pos, side, invalidate );
    }

}<|MERGE_RESOLUTION|>--- conflicted
+++ resolved
@@ -38,21 +38,13 @@
     }
 
     @Nullable
-<<<<<<< HEAD
-    public static IPeripheral getPeripheral( Level world, BlockPos pos, Direction side, NonNullConsumer<LazyOptional<IPeripheral>> invalidate )
-=======
-    public static IPeripheral getPeripheral( World world, BlockPos pos, Direction side, NonNullConsumer<Object> invalidate )
->>>>>>> 5927e9bb
+    public static IPeripheral getPeripheral( Level world, BlockPos pos, Direction side, NonNullConsumer<Object> invalidate )
     {
         return world.isInWorldBounds( pos ) && !world.isClientSide ? getPeripheralAt( world, pos, side, invalidate ) : null;
     }
 
     @Nullable
-<<<<<<< HEAD
-    private static IPeripheral getPeripheralAt( Level world, BlockPos pos, Direction side, NonNullConsumer<LazyOptional<IPeripheral>> invalidate )
-=======
-    private static IPeripheral getPeripheralAt( World world, BlockPos pos, Direction side, NonNullConsumer<? super Object> invalidate )
->>>>>>> 5927e9bb
+    private static IPeripheral getPeripheralAt( Level world, BlockPos pos, Direction side, NonNullConsumer<? super Object> invalidate )
     {
         BlockEntity block = world.getBlockEntity( pos );
         if( block != null )
