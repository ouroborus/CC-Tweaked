/*
 * This file is part of ComputerCraft - http://www.computercraft.info
 * Copyright Daniel Ratcliffe, 2011-2021. Do not distribute without permission.
 * Send enquiries to dratcliffe@gmail.com
 */
package dan200.computercraft.shared.command;

import com.mojang.brigadier.CommandDispatcher;
import com.mojang.brigadier.arguments.StringArgumentType;
import com.mojang.brigadier.exceptions.CommandSyntaxException;
import dan200.computercraft.ComputerCraft;
import dan200.computercraft.api.peripheral.IPeripheral;
import dan200.computercraft.core.computer.Computer;
import dan200.computercraft.core.computer.ComputerSide;
import dan200.computercraft.core.tracking.ComputerTracker;
import dan200.computercraft.core.tracking.Tracking;
import dan200.computercraft.core.tracking.TrackingContext;
import dan200.computercraft.core.tracking.TrackingField;
import dan200.computercraft.shared.command.text.TableBuilder;
import dan200.computercraft.shared.computer.core.ComputerFamily;
import dan200.computercraft.shared.computer.core.ServerComputer;
import dan200.computercraft.shared.computer.inventory.ContainerViewComputer;
import dan200.computercraft.shared.network.container.ViewComputerContainerData;
import net.minecraft.command.CommandSource;
import net.minecraft.entity.Entity;
import net.minecraft.entity.player.PlayerEntity;
import net.minecraft.entity.player.PlayerInventory;
import net.minecraft.entity.player.ServerPlayerEntity;
import net.minecraft.inventory.container.Container;
import net.minecraft.inventory.container.INamedContainerProvider;
import net.minecraft.network.play.server.SPlayerPositionLookPacket;
import net.minecraft.util.math.BlockPos;
import net.minecraft.util.text.IFormattableTextComponent;
import net.minecraft.util.text.ITextComponent;
import net.minecraft.util.text.StringTextComponent;
import net.minecraft.util.text.TranslationTextComponent;
import net.minecraft.world.World;
import net.minecraft.world.server.ServerWorld;

import javax.annotation.Nonnull;
import java.util.*;

import static dan200.computercraft.shared.command.CommandUtils.isPlayer;
import static dan200.computercraft.shared.command.Exceptions.*;
import static dan200.computercraft.shared.command.arguments.ComputerArgumentType.getComputerArgument;
import static dan200.computercraft.shared.command.arguments.ComputerArgumentType.oneComputer;
import static dan200.computercraft.shared.command.arguments.ComputersArgumentType.*;
import static dan200.computercraft.shared.command.arguments.TrackingFieldArgumentType.trackingField;
import static dan200.computercraft.shared.command.builder.CommandBuilder.args;
import static dan200.computercraft.shared.command.builder.CommandBuilder.command;
import static dan200.computercraft.shared.command.builder.HelpingArgumentBuilder.choice;
import static dan200.computercraft.shared.command.text.ChatHelpers.*;
import static net.minecraft.command.Commands.literal;

public final class CommandComputerCraft
{
    public static final UUID SYSTEM_UUID = new UUID( 0, 0 );

    private static final int DUMP_LIST_ID = 5373952;
    private static final int DUMP_SINGLE_ID = 1844510720;
    private static final int TRACK_ID = 373882880;

    private CommandComputerCraft()
    {
    }

    public static void register( CommandDispatcher<CommandSource> dispatcher )
    {
        dispatcher.register( choice( "computercraft" )
            .then( literal( "dump" )
                .requires( UserLevel.OWNER_OP )
                .executes( context -> {
                    TableBuilder table = new TableBuilder( DUMP_LIST_ID, "Computer", "On", "Position" );

                    CommandSource source = context.getSource();
                    List<ServerComputer> computers = new ArrayList<>( ComputerCraft.serverComputerRegistry.getComputers() );

                    // Unless we're on a server, limit the number of rows we can send.
                    World world = source.getLevel();
                    BlockPos pos = new BlockPos( source.getPosition() );

                    computers.sort( ( a, b ) -> {
                        if( a.getWorld() == b.getWorld() && a.getWorld() == world )
                        {
                            return Double.compare( a.getPosition().distSqr( pos ), b.getPosition().distSqr( pos ) );
                        }
                        else if( a.getWorld() == world )
                        {
                            return -1;
                        }
                        else if( b.getWorld() == world )
                        {
                            return 1;
                        }
                        else
                        {
                            return Integer.compare( a.getInstanceID(), b.getInstanceID() );
                        }
                    } );

                    for( ServerComputer computer : computers )
                    {
                        table.row(
                            linkComputer( source, computer, computer.getID() ),
                            bool( computer.isOn() ),
                            linkPosition( source, computer )
                        );
                    }

                    table.display( context.getSource() );
                    return computers.size();
                } )
                .then( args()
                    .arg( "computer", oneComputer() )
                    .executes( context -> {
                        ServerComputer computer = getComputerArgument( context, "computer" );

                        TableBuilder table = new TableBuilder( DUMP_SINGLE_ID );
                        table.row( header( "Instance" ), text( Integer.toString( computer.getInstanceID() ) ) );
                        table.row( header( "Id" ), text( Integer.toString( computer.getID() ) ) );
                        table.row( header( "Label" ), text( computer.getLabel() ) );
                        table.row( header( "On" ), bool( computer.isOn() ) );
                        table.row( header( "Position" ), linkPosition( context.getSource(), computer ) );
                        table.row( header( "Family" ), text( computer.getFamily().toString() ) );

                        for( ComputerSide side : ComputerSide.values() )
                        {
                            IPeripheral peripheral = computer.getPeripheral( side );
                            if( peripheral != null )
                            {
                                table.row( header( "Peripheral " + side.getName() ), text( peripheral.getType() ) );
                            }
                        }

                        table.display( context.getSource() );
                        return 1;
                    } ) ) )

            .then( command( "shutdown" )
                .requires( UserLevel.OWNER_OP )
                .argManyValue( "computers", manyComputers(), s -> ComputerCraft.serverComputerRegistry.getComputers() )
                .executes( ( context, computers ) -> {
                    int shutdown = 0;
                    for( ServerComputer computer : unwrap( context.getSource(), computers ) )
                    {
                        if( computer.isOn() ) shutdown++;
                        computer.shutdown();
                    }
                    context.getSource().sendSuccess( translate( "commands.computercraft.shutdown.done", shutdown, computers.size() ), false );
                    return shutdown;
                } ) )

            .then( command( "turn-on" )
                .requires( UserLevel.OWNER_OP )
                .argManyValue( "computers", manyComputers(), s -> ComputerCraft.serverComputerRegistry.getComputers() )
                .executes( ( context, computers ) -> {
                    int on = 0;
                    for( ServerComputer computer : unwrap( context.getSource(), computers ) )
                    {
                        if( !computer.isOn() ) on++;
                        computer.turnOn();
                    }
                    context.getSource().sendSuccess( translate( "commands.computercraft.turn_on.done", on, computers.size() ), false );
                    return on;
                } ) )

            .then( command( "tp" )
                .requires( UserLevel.OP )
                .arg( "computer", oneComputer() )
                .executes( context -> {
                    ServerComputer computer = getComputerArgument( context, "computer" );
                    World world = computer.getWorld();
                    BlockPos pos = computer.getPosition();

                    if( world == null || pos == null ) throw TP_NOT_THERE.create();

                    Entity entity = context.getSource().getEntityOrException();
                    if( !(entity instanceof ServerPlayerEntity) ) throw TP_NOT_PLAYER.create();

                    ServerPlayerEntity player = (ServerPlayerEntity) entity;
                    if( player.getCommandSenderWorld() == world )
                    {
                        player.connection.teleport(
                            pos.getX() + 0.5, pos.getY(), pos.getZ() + 0.5, 0, 0,
                            EnumSet.noneOf( SPlayerPositionLookPacket.Flags.class )
                        );
                    }
                    else
                    {
                        player.teleportTo( (ServerWorld) world,
                            pos.getX() + 0.5, pos.getY(), pos.getZ() + 0.5, 0, 0
                        );
                    }

                    return 1;
                } ) )

            .then( command( "queue" )
                .requires( UserLevel.ANYONE )
                .arg( "computer", manyComputers() )
                .argManyValue( "args", StringArgumentType.string(), Collections.emptyList() )
                .executes( ( ctx, args ) -> {
                    Collection<ServerComputer> computers = getComputersArgument( ctx, "computer" );
                    Object[] rest = args.toArray();

                    int queued = 0;
                    for( ServerComputer computer : computers )
                    {
                        if( computer.getFamily() == ComputerFamily.COMMAND && computer.isOn() )
                        {
                            computer.queueEvent( "computer_command", rest );
                            queued++;
                        }
                    }

                    return queued;
                } ) )

            .then( command( "view" )
                .requires( UserLevel.OP )
                .arg( "computer", oneComputer() )
                .executes( context -> {
                    ServerPlayerEntity player = context.getSource().getPlayerOrException();
                    ServerComputer computer = getComputerArgument( context, "computer" );
                    new ViewComputerContainerData( computer ).open( player, new INamedContainerProvider()
                    {
                        @Nonnull
                        @Override
                        public ITextComponent getDisplayName()
                        {
                            return new TranslationTextComponent( "gui.computercraft.view_computer" );
                        }

                        @Nonnull
                        @Override
                        public Container createMenu( int id, @Nonnull PlayerInventory player, @Nonnull PlayerEntity entity )
                        {
                            return new ContainerViewComputer( id, computer );
                        }
                    } );
                    return 1;
                } ) )

            .then( choice( "track" )
                .then( command( "start" )
                    .requires( UserLevel.OWNER_OP )
                    .executes( context -> {
                        getTimingContext( context.getSource() ).start();

                        String stopCommand = "/computercraft track stop";
                        context.getSource().sendSuccess( translate( "commands.computercraft.track.start.stop",
                            link( text( stopCommand ), stopCommand, translate( "commands.computercraft.track.stop.action" ) ) ), false );
                        return 1;
                    } ) )

                .then( command( "stop" )
                    .requires( UserLevel.OWNER_OP )
                    .executes( context -> {
                        TrackingContext timings = getTimingContext( context.getSource() );
                        if( !timings.stop() ) throw NOT_TRACKING_EXCEPTION.create();
                        displayTimings( context.getSource(), timings.getImmutableTimings(), TrackingField.AVERAGE_TIME, DEFAULT_FIELDS );
                        return 1;
                    } ) )

                .then( command( "dump" )
                    .requires( UserLevel.OWNER_OP )
                    .argManyValue( "fields", trackingField(), DEFAULT_FIELDS )
                    .executes( ( context, fields ) -> {
                        TrackingField sort;
                        if( fields.size() == 1 && DEFAULT_FIELDS.contains( fields.get( 0 ) ) )
                        {
                            sort = fields.get( 0 );
                            fields = DEFAULT_FIELDS;
                        }
                        else
                        {
                            sort = fields.get( 0 );
                        }

                        return displayTimings( context.getSource(), sort, fields );
                    } ) ) )
        );
    }

    private static ITextComponent linkComputer( CommandSource source, ServerComputer serverComputer, int computerId )
    {
        IFormattableTextComponent out = new StringTextComponent( "" );

        // Append the computer instance
        if( serverComputer == null )
        {
            out.append( text( "?" ) );
        }
        else
        {
            out.append( link(
                text( Integer.toString( serverComputer.getInstanceID() ) ),
                "/computercraft dump " + serverComputer.getInstanceID(),
                translate( "commands.computercraft.dump.action" )
            ) );
        }

        // And ID
<<<<<<< HEAD
        out.appendString( " (id " + computerId + ")" );
=======
        out.append( " (id " + computerId + ")" );
>>>>>>> 34b5ede3

        // And, if we're a player, some useful links
        if( serverComputer != null && UserLevel.OP.test( source ) && isPlayer( source ) )
        {
            out
<<<<<<< HEAD
                .appendString( " " )
=======
                .append( " " )
>>>>>>> 34b5ede3
                .append( link(
                    text( "\u261b" ),
                    "/computercraft tp " + serverComputer.getInstanceID(),
                    translate( "commands.computercraft.tp.action" )
                ) )
<<<<<<< HEAD
                .appendString( " " )
=======
                .append( " " )
>>>>>>> 34b5ede3
                .append( link(
                    text( "\u20e2" ),
                    "/computercraft view " + serverComputer.getInstanceID(),
                    translate( "commands.computercraft.view.action" )
                ) );
        }

        return out;
    }

    private static ITextComponent linkPosition( CommandSource context, ServerComputer computer )
    {
        if( UserLevel.OP.test( context ) )
        {
            return link(
                position( computer.getPosition() ),
                "/computercraft tp " + computer.getInstanceID(),
                translate( "commands.computercraft.tp.action" )
            );
        }
        else
        {
            return position( computer.getPosition() );
        }
    }

    @Nonnull
    private static TrackingContext getTimingContext( CommandSource source )
    {
        Entity entity = source.getEntity();
        return entity instanceof PlayerEntity ? Tracking.getContext( entity.getUUID() ) : Tracking.getContext( SYSTEM_UUID );
    }

    private static final List<TrackingField> DEFAULT_FIELDS = Arrays.asList( TrackingField.TASKS, TrackingField.TOTAL_TIME, TrackingField.AVERAGE_TIME, TrackingField.MAX_TIME );

    private static int displayTimings( CommandSource source, TrackingField sortField, List<TrackingField> fields ) throws CommandSyntaxException
    {
        return displayTimings( source, getTimingContext( source ).getTimings(), sortField, fields );
    }

    private static int displayTimings( CommandSource source, @Nonnull List<ComputerTracker> timings, @Nonnull TrackingField sortField, @Nonnull List<TrackingField> fields ) throws CommandSyntaxException
    {
        if( timings.isEmpty() ) throw NO_TIMINGS_EXCEPTION.create();

        Map<Computer, ServerComputer> lookup = new HashMap<>();
        int maxId = 0, maxInstance = 0;
        for( ServerComputer server : ComputerCraft.serverComputerRegistry.getComputers() )
        {
            lookup.put( server.getComputer(), server );

            if( server.getInstanceID() > maxInstance ) maxInstance = server.getInstanceID();
            if( server.getID() > maxId ) maxId = server.getID();
        }

        timings.sort( Comparator.<ComputerTracker, Long>comparing( x -> x.get( sortField ) ).reversed() );

        ITextComponent[] headers = new ITextComponent[1 + fields.size()];
        headers[0] = translate( "commands.computercraft.track.dump.computer" );
        for( int i = 0; i < fields.size(); i++ ) headers[i + 1] = translate( fields.get( i ).translationKey() );
        TableBuilder table = new TableBuilder( TRACK_ID, headers );

        for( ComputerTracker entry : timings )
        {
            Computer computer = entry.getComputer();
            ServerComputer serverComputer = computer == null ? null : lookup.get( computer );

            ITextComponent computerComponent = linkComputer( source, serverComputer, entry.getComputerId() );

            ITextComponent[] row = new ITextComponent[1 + fields.size()];
            row[0] = computerComponent;
            for( int i = 0; i < fields.size(); i++ ) row[i + 1] = text( entry.getFormatted( fields.get( i ) ) );
            table.row( row );
        }

        table.display( source );
        return timings.size();
    }
}<|MERGE_RESOLUTION|>--- conflicted
+++ resolved
@@ -301,31 +301,19 @@
         }
 
         // And ID
-<<<<<<< HEAD
-        out.appendString( " (id " + computerId + ")" );
-=======
         out.append( " (id " + computerId + ")" );
->>>>>>> 34b5ede3
 
         // And, if we're a player, some useful links
         if( serverComputer != null && UserLevel.OP.test( source ) && isPlayer( source ) )
         {
             out
-<<<<<<< HEAD
-                .appendString( " " )
-=======
                 .append( " " )
->>>>>>> 34b5ede3
                 .append( link(
                     text( "\u261b" ),
                     "/computercraft tp " + serverComputer.getInstanceID(),
                     translate( "commands.computercraft.tp.action" )
                 ) )
-<<<<<<< HEAD
-                .appendString( " " )
-=======
                 .append( " " )
->>>>>>> 34b5ede3
                 .append( link(
                     text( "\u20e2" ),
                     "/computercraft view " + serverComputer.getInstanceID(),
