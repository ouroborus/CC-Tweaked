/*
 * This file is part of ComputerCraft - http://www.computercraft.info
 * Copyright Daniel Ratcliffe, 2011-2022. Do not distribute without permission.
 * Send enquiries to dratcliffe@gmail.com
 */
package dan200.computercraft.shared.network.server;

<<<<<<< HEAD
import dan200.computercraft.shared.computer.core.IContainerComputer;
import dan200.computercraft.shared.computer.core.InputState;
import dan200.computercraft.shared.computer.core.ServerComputer;
import net.minecraft.network.FriendlyByteBuf;
import net.minecraftforge.network.NetworkEvent;
=======
import dan200.computercraft.shared.computer.menu.ComputerMenu;
import dan200.computercraft.shared.computer.menu.ServerInputHandler;
import net.minecraft.inventory.container.Container;
import net.minecraft.network.PacketBuffer;
import net.minecraftforge.fml.network.NetworkEvent;
>>>>>>> 562f224c

import javax.annotation.Nonnull;

public class MouseEventServerMessage extends ComputerServerMessage
{
    public static final int TYPE_CLICK = 0;
    public static final int TYPE_DRAG = 1;
    public static final int TYPE_UP = 2;
    public static final int TYPE_SCROLL = 3;

    private final int type;
    private final int x;
    private final int y;
    private final int arg;

    public MouseEventServerMessage( Container menu, int type, int arg, int x, int y )
    {
        super( menu );
        this.type = type;
        this.arg = arg;
        this.x = x;
        this.y = y;
    }

    public MouseEventServerMessage( @Nonnull FriendlyByteBuf buf )
    {
        super( buf );
        type = buf.readByte();
        arg = buf.readVarInt();
        x = buf.readVarInt();
        y = buf.readVarInt();
    }

    @Override
    public void toBytes( @Nonnull FriendlyByteBuf buf )
    {
        super.toBytes( buf );
        buf.writeByte( type );
        buf.writeVarInt( arg );
        buf.writeVarInt( x );
        buf.writeVarInt( y );
    }

    @Override
    protected void handle( NetworkEvent.Context context, @Nonnull ComputerMenu container )
    {
        ServerInputHandler input = container.getInput();
        switch( type )
        {
            case TYPE_CLICK:
                input.mouseClick( arg, x, y );
                break;
            case TYPE_DRAG:
                input.mouseDrag( arg, x, y );
                break;
            case TYPE_UP:
                input.mouseUp( arg, x, y );
                break;
            case TYPE_SCROLL:
                input.mouseScroll( arg, x, y );
                break;
        }
    }
}<|MERGE_RESOLUTION|>--- conflicted
+++ resolved
@@ -5,19 +5,11 @@
  */
 package dan200.computercraft.shared.network.server;
 
-<<<<<<< HEAD
-import dan200.computercraft.shared.computer.core.IContainerComputer;
-import dan200.computercraft.shared.computer.core.InputState;
-import dan200.computercraft.shared.computer.core.ServerComputer;
-import net.minecraft.network.FriendlyByteBuf;
-import net.minecraftforge.network.NetworkEvent;
-=======
 import dan200.computercraft.shared.computer.menu.ComputerMenu;
 import dan200.computercraft.shared.computer.menu.ServerInputHandler;
-import net.minecraft.inventory.container.Container;
-import net.minecraft.network.PacketBuffer;
-import net.minecraftforge.fml.network.NetworkEvent;
->>>>>>> 562f224c
+import net.minecraft.network.FriendlyByteBuf;
+import net.minecraft.world.inventory.AbstractContainerMenu;
+import net.minecraftforge.network.NetworkEvent;
 
 import javax.annotation.Nonnull;
 
@@ -33,7 +25,7 @@
     private final int y;
     private final int arg;
 
-    public MouseEventServerMessage( Container menu, int type, int arg, int x, int y )
+    public MouseEventServerMessage( AbstractContainerMenu menu, int type, int arg, int x, int y )
     {
         super( menu );
         this.type = type;
