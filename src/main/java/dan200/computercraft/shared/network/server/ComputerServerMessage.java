--- conflicted
+++ resolved
@@ -7,15 +7,10 @@
 
 import dan200.computercraft.shared.computer.menu.ComputerMenu;
 import dan200.computercraft.shared.network.NetworkMessage;
-<<<<<<< HEAD
 import net.minecraft.network.FriendlyByteBuf;
+import net.minecraft.world.entity.player.Player;
+import net.minecraft.world.inventory.AbstractContainerMenu;
 import net.minecraftforge.network.NetworkEvent;
-=======
-import net.minecraft.entity.player.PlayerEntity;
-import net.minecraft.inventory.container.Container;
-import net.minecraft.network.PacketBuffer;
-import net.minecraftforge.fml.network.NetworkEvent;
->>>>>>> 562f224c
 
 import javax.annotation.Nonnull;
 import javax.annotation.OverridingMethodsMustInvokeSuper;
@@ -27,27 +22,19 @@
 {
     private final int containerId;
 
-    protected ComputerServerMessage( Container menu )
+    protected ComputerServerMessage( AbstractContainerMenu menu )
     {
         containerId = menu.containerId;
     }
 
-<<<<<<< HEAD
-    public ComputerServerMessage( @Nonnull FriendlyByteBuf buf )
-=======
-    protected ComputerServerMessage( PacketBuffer buffer )
->>>>>>> 562f224c
+    public ComputerServerMessage( @Nonnull FriendlyByteBuf buffer )
     {
         containerId = buffer.readVarInt();
     }
 
     @Override
-<<<<<<< HEAD
+    @OverridingMethodsMustInvokeSuper
     public void toBytes( @Nonnull FriendlyByteBuf buf )
-=======
-    @OverridingMethodsMustInvokeSuper
-    public void toBytes( @Nonnull PacketBuffer buf )
->>>>>>> 562f224c
     {
         buf.writeVarInt( containerId );
     }
@@ -55,7 +42,7 @@
     @Override
     public void handle( NetworkEvent.Context context )
     {
-        PlayerEntity player = context.getSender();
+        Player player = context.getSender();
         if( player.containerMenu.containerId == containerId && player.containerMenu instanceof ComputerMenu )
         {
             handle( context, (ComputerMenu) player.containerMenu );
