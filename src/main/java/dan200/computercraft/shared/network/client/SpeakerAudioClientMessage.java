/*
 * This file is part of ComputerCraft - http://www.computercraft.info
 * Copyright Daniel Ratcliffe, 2011-2022. Do not distribute without permission.
 * Send enquiries to dratcliffe@gmail.com
 */
package dan200.computercraft.shared.network.client;

import dan200.computercraft.client.sound.SpeakerManager;
import dan200.computercraft.shared.network.NetworkMessage;
<<<<<<< HEAD
import net.minecraft.network.FriendlyByteBuf;
import net.minecraft.world.phys.Vec3;
=======
import dan200.computercraft.shared.peripheral.speaker.SpeakerPosition;
import net.minecraft.network.PacketBuffer;
>>>>>>> 9cb7a5be
import net.minecraftforge.api.distmarker.Dist;
import net.minecraftforge.api.distmarker.OnlyIn;
import net.minecraftforge.network.NetworkEvent;

import javax.annotation.Nonnull;
import java.nio.ByteBuffer;
import java.util.UUID;

/**
 * Starts a sound on the client.
 *
 * Used by speakers to play sounds.
 *
 * @see dan200.computercraft.shared.peripheral.speaker.TileSpeaker
 */
public class SpeakerAudioClientMessage implements NetworkMessage
{
    private final UUID source;
<<<<<<< HEAD
    private final Vec3 pos;
    private final ByteBuffer content;
    private final float volume;

    public SpeakerAudioClientMessage( UUID source, Vec3 pos, float volume, ByteBuffer content )
=======
    private final SpeakerPosition.Message pos;
    private final ByteBuffer content;
    private final float volume;

    public SpeakerAudioClientMessage( UUID source, SpeakerPosition pos, float volume, ByteBuffer content )
>>>>>>> 9cb7a5be
    {
        this.source = source;
        this.pos = pos.asMessage();
        this.content = content;
        this.volume = volume;
    }

    public SpeakerAudioClientMessage( FriendlyByteBuf buf )
    {
        source = buf.readUUID();
<<<<<<< HEAD
        pos = new Vec3( buf.readDouble(), buf.readDouble(), buf.readDouble() );
=======
        pos = SpeakerPosition.Message.read( buf );
>>>>>>> 9cb7a5be
        volume = buf.readFloat();

        SpeakerManager.getSound( source ).pushAudio( buf );
        content = null;
    }

    @Override
    public void toBytes( @Nonnull FriendlyByteBuf buf )
    {
        buf.writeUUID( source );
        pos.write( buf );
        buf.writeFloat( volume );
        buf.writeBytes( content.duplicate() );
    }

    @Override
    @OnlyIn( Dist.CLIENT )
    public void handle( NetworkEvent.Context context )
    {
        SpeakerManager.getSound( source ).playAudio( pos.reify(), volume );
    }
}<|MERGE_RESOLUTION|>--- conflicted
+++ resolved
@@ -7,13 +7,8 @@
 
 import dan200.computercraft.client.sound.SpeakerManager;
 import dan200.computercraft.shared.network.NetworkMessage;
-<<<<<<< HEAD
+import dan200.computercraft.shared.peripheral.speaker.SpeakerPosition;
 import net.minecraft.network.FriendlyByteBuf;
-import net.minecraft.world.phys.Vec3;
-=======
-import dan200.computercraft.shared.peripheral.speaker.SpeakerPosition;
-import net.minecraft.network.PacketBuffer;
->>>>>>> 9cb7a5be
 import net.minecraftforge.api.distmarker.Dist;
 import net.minecraftforge.api.distmarker.OnlyIn;
 import net.minecraftforge.network.NetworkEvent;
@@ -32,19 +27,11 @@
 public class SpeakerAudioClientMessage implements NetworkMessage
 {
     private final UUID source;
-<<<<<<< HEAD
-    private final Vec3 pos;
-    private final ByteBuffer content;
-    private final float volume;
-
-    public SpeakerAudioClientMessage( UUID source, Vec3 pos, float volume, ByteBuffer content )
-=======
     private final SpeakerPosition.Message pos;
     private final ByteBuffer content;
     private final float volume;
 
     public SpeakerAudioClientMessage( UUID source, SpeakerPosition pos, float volume, ByteBuffer content )
->>>>>>> 9cb7a5be
     {
         this.source = source;
         this.pos = pos.asMessage();
@@ -55,11 +42,7 @@
     public SpeakerAudioClientMessage( FriendlyByteBuf buf )
     {
         source = buf.readUUID();
-<<<<<<< HEAD
-        pos = new Vec3( buf.readDouble(), buf.readDouble(), buf.readDouble() );
-=======
         pos = SpeakerPosition.Message.read( buf );
->>>>>>> 9cb7a5be
         volume = buf.readFloat();
 
         SpeakerManager.getSound( source ).pushAudio( buf );
