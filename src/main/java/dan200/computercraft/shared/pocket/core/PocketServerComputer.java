/*
 * This file is part of ComputerCraft - http://www.computercraft.info
 * Copyright Daniel Ratcliffe, 2011-2022. Do not distribute without permission.
 * Send enquiries to dratcliffe@gmail.com
 */
package dan200.computercraft.shared.pocket.core;

import dan200.computercraft.ComputerCraft;
import dan200.computercraft.api.peripheral.IPeripheral;
import dan200.computercraft.api.pocket.IPocketAccess;
import dan200.computercraft.api.pocket.IPocketUpgrade;
import dan200.computercraft.core.computer.ComputerSide;
import dan200.computercraft.shared.common.IColouredItem;
import dan200.computercraft.shared.computer.core.ComputerFamily;
import dan200.computercraft.shared.computer.core.ServerComputer;
import dan200.computercraft.shared.network.NetworkHandler;
import dan200.computercraft.shared.network.client.PocketComputerDataMessage;
import dan200.computercraft.shared.network.client.PocketComputerDeletedClientMessage;
import dan200.computercraft.shared.pocket.items.ItemPocketComputer;
<<<<<<< HEAD
import net.minecraft.nbt.CompoundTag;
import net.minecraft.nbt.Tag;
import net.minecraft.resources.ResourceLocation;
import net.minecraft.server.level.ServerPlayer;
import net.minecraft.world.entity.Entity;
import net.minecraft.world.entity.LivingEntity;
import net.minecraft.world.entity.item.ItemEntity;
import net.minecraft.world.entity.player.Inventory;
import net.minecraft.world.entity.player.Player;
import net.minecraft.world.item.ItemStack;
import net.minecraft.world.level.Level;
=======
import net.minecraft.entity.Entity;
import net.minecraft.entity.LivingEntity;
import net.minecraft.entity.item.ItemEntity;
import net.minecraft.entity.player.PlayerEntity;
import net.minecraft.entity.player.PlayerInventory;
import net.minecraft.entity.player.ServerPlayerEntity;
import net.minecraft.item.ItemStack;
import net.minecraft.nbt.CompoundNBT;
import net.minecraft.util.ResourceLocation;
import net.minecraft.world.server.ServerWorld;
>>>>>>> 562f224c

import javax.annotation.Nonnull;
import javax.annotation.Nullable;
import java.util.*;

public class PocketServerComputer extends ServerComputer implements IPocketAccess
{
    private IPocketUpgrade upgrade;
    private Entity entity;
    private ItemStack stack;

<<<<<<< HEAD
    public PocketServerComputer( Level world, int computerID, String label, int instanceID, ComputerFamily family )
=======
    private int lightColour = -1;
    private boolean lightChanged = false;

    private final Set<ServerPlayerEntity> tracking = new HashSet<>();

    public PocketServerComputer( ServerWorld world, int computerID, String label, ComputerFamily family )
>>>>>>> 562f224c
    {
        super( world, computerID, label, family, ComputerCraft.pocketTermWidth, ComputerCraft.pocketTermHeight );
    }

    @Nullable
    @Override
    public Entity getEntity()
    {
        Entity entity = this.entity;
        if( entity == null || stack == null || !entity.isAlive() ) return null;

        if( entity instanceof Player )
        {
            Inventory inventory = ((Player) entity).getInventory();
            return inventory.items.contains( stack ) || inventory.offhand.contains( stack ) ? entity : null;
        }
        else if( entity instanceof LivingEntity living )
        {
            return living.getMainHandItem() == stack || living.getOffhandItem() == stack ? entity : null;
        }
        else if( entity instanceof ItemEntity itemEntity )
        {
            return itemEntity.getItem() == stack ? entity : null;
        }
        else
        {
            return null;
        }
    }

    @Override
    public int getColour()
    {
        return IColouredItem.getColourBasic( stack );
    }

    @Override
    public void setColour( int colour )
    {
        IColouredItem.setColourBasic( stack, colour );
        updateUpgradeNBTData();
    }

    @Override
    public int getLight()
    {
<<<<<<< HEAD
        CompoundTag tag = getUserData();
        return tag.contains( NBT_LIGHT, Tag.TAG_ANY_NUMERIC ) ? tag.getInt( NBT_LIGHT ) : -1;
=======
        return lightColour;
>>>>>>> 562f224c
    }

    @Override
    public void setLight( int colour )
    {
<<<<<<< HEAD
        CompoundTag tag = getUserData();
        if( colour >= 0 && colour <= 0xFFFFFF )
        {
            if( !tag.contains( NBT_LIGHT, Tag.TAG_ANY_NUMERIC ) || tag.getInt( NBT_LIGHT ) != colour )
            {
                tag.putInt( NBT_LIGHT, colour );
                updateUserData();
            }
        }
        else if( tag.contains( NBT_LIGHT, Tag.TAG_ANY_NUMERIC ) )
        {
            tag.remove( NBT_LIGHT );
            updateUserData();
        }
=======
        if( colour < 0 || colour > 0xFFFFFF ) colour = -1;

        if( lightColour == colour ) return;
        lightColour = colour;
        lightChanged = true;
>>>>>>> 562f224c
    }

    @Nonnull
    @Override
    public CompoundTag getUpgradeNBTData()
    {
        return ItemPocketComputer.getUpgradeInfo( stack );
    }

    @Override
    public void updateUpgradeNBTData()
    {
        if( entity instanceof Player player ) player.getInventory().setChanged();
    }

    @Override
    public void invalidatePeripheral()
    {
        IPeripheral peripheral = upgrade == null ? null : upgrade.createPeripheral( this );
        setPeripheral( ComputerSide.BACK, peripheral );
    }

    @Nonnull
    @Override
    public Map<ResourceLocation, IPeripheral> getUpgrades()
    {
        return upgrade == null ? Collections.emptyMap() : Collections.singletonMap( upgrade.getUpgradeID(), getPeripheral( ComputerSide.BACK ) );
    }

    public IPocketUpgrade getUpgrade()
    {
        return upgrade;
    }

    /**
     * Set the upgrade for this pocket computer, also updating the item stack.
     * <p>
     * Note this method is not thread safe - it must be called from the server thread.
     *
     * @param upgrade The new upgrade to set it to, may be {@code null}.
     */
    public void setUpgrade( IPocketUpgrade upgrade )
    {
        if( this.upgrade == upgrade ) return;

        synchronized( this )
        {
            ItemPocketComputer.setUpgrade( stack, upgrade );
            updateUpgradeNBTData();
            this.upgrade = upgrade;
            invalidatePeripheral();
        }
    }

    public synchronized void updateValues( Entity entity, @Nonnull ItemStack stack, IPocketUpgrade upgrade )
    {
        if( entity != null )
        {
<<<<<<< HEAD
            setLevel( entity.getCommandSenderWorld() );
=======
            setWorld( (ServerWorld) entity.getCommandSenderWorld() );
>>>>>>> 562f224c
            setPosition( entity.blockPosition() );
        }

        // If a new entity has picked it up then rebroadcast the terminal to them
        if( entity != this.entity && entity instanceof ServerPlayer ) markTerminalChanged();

        this.entity = entity;
        this.stack = stack;

        if( this.upgrade != upgrade )
        {
            this.upgrade = upgrade;
            invalidatePeripheral();
        }
    }

    @Override
    public void tickServer()
    {
        super.tickServer();

<<<<<<< HEAD
        if( (hasTerminalChanged() || force) && entity instanceof ServerPlayer player )
        {
            // Broadcast the state to the current entity if they're not already interacting with it.
            if( player.connection != null && !isInteracting( player ) )
=======
        // Find any players which have gone missing and remove them from the tracking list.
        tracking.removeIf( player -> !player.isAlive() || player.level != getWorld() );

        // And now find any new players, add them to the tracking list, and broadcast state where appropriate.
        boolean sendState = hasOutputChanged() || lightChanged;
        lightChanged = false;
        if( sendState )
        {
            // Broadcast the state to all players
            tracking.addAll( getWorld().players() );
            NetworkHandler.sendToPlayers( new PocketComputerDataMessage( this, false ), tracking );
        }
        else
        {
            // Broadcast the state to new players.
            List<ServerPlayerEntity> added = new ArrayList<>();
            for( ServerPlayerEntity player : getWorld().players() )
            {
                if( tracking.add( player ) ) added.add( player );
            }
            if( !added.isEmpty() )
>>>>>>> 562f224c
            {
                NetworkHandler.sendToPlayers( new PocketComputerDataMessage( this, false ), added );
            }
        }
    }

    @Override
    protected void onTerminalChanged()
    {
        super.onTerminalChanged();

        if( entity instanceof ServerPlayerEntity && entity.isAlive() )
        {
            // Broadcast the terminal to the current player.
            NetworkHandler.sendToPlayer( (ServerPlayerEntity) entity, new PocketComputerDataMessage( this, true ) );
        }
    }

    @Override
    protected void onRemoved()
    {
        super.onRemoved();
        NetworkHandler.sendToAllPlayers( new PocketComputerDeletedClientMessage( getInstanceID() ) );
    }
}<|MERGE_RESOLUTION|>--- conflicted
+++ resolved
@@ -17,10 +17,9 @@
 import dan200.computercraft.shared.network.client.PocketComputerDataMessage;
 import dan200.computercraft.shared.network.client.PocketComputerDeletedClientMessage;
 import dan200.computercraft.shared.pocket.items.ItemPocketComputer;
-<<<<<<< HEAD
 import net.minecraft.nbt.CompoundTag;
-import net.minecraft.nbt.Tag;
 import net.minecraft.resources.ResourceLocation;
+import net.minecraft.server.level.ServerLevel;
 import net.minecraft.server.level.ServerPlayer;
 import net.minecraft.world.entity.Entity;
 import net.minecraft.world.entity.LivingEntity;
@@ -28,19 +27,6 @@
 import net.minecraft.world.entity.player.Inventory;
 import net.minecraft.world.entity.player.Player;
 import net.minecraft.world.item.ItemStack;
-import net.minecraft.world.level.Level;
-=======
-import net.minecraft.entity.Entity;
-import net.minecraft.entity.LivingEntity;
-import net.minecraft.entity.item.ItemEntity;
-import net.minecraft.entity.player.PlayerEntity;
-import net.minecraft.entity.player.PlayerInventory;
-import net.minecraft.entity.player.ServerPlayerEntity;
-import net.minecraft.item.ItemStack;
-import net.minecraft.nbt.CompoundNBT;
-import net.minecraft.util.ResourceLocation;
-import net.minecraft.world.server.ServerWorld;
->>>>>>> 562f224c
 
 import javax.annotation.Nonnull;
 import javax.annotation.Nullable;
@@ -52,16 +38,12 @@
     private Entity entity;
     private ItemStack stack;
 
-<<<<<<< HEAD
-    public PocketServerComputer( Level world, int computerID, String label, int instanceID, ComputerFamily family )
-=======
     private int lightColour = -1;
     private boolean lightChanged = false;
 
-    private final Set<ServerPlayerEntity> tracking = new HashSet<>();
-
-    public PocketServerComputer( ServerWorld world, int computerID, String label, ComputerFamily family )
->>>>>>> 562f224c
+    private final Set<ServerPlayer> tracking = new HashSet<>();
+
+    public PocketServerComputer( ServerLevel world, int computerID, String label, ComputerFamily family )
     {
         super( world, computerID, label, family, ComputerCraft.pocketTermWidth, ComputerCraft.pocketTermHeight );
     }
@@ -108,39 +90,17 @@
     @Override
     public int getLight()
     {
-<<<<<<< HEAD
-        CompoundTag tag = getUserData();
-        return tag.contains( NBT_LIGHT, Tag.TAG_ANY_NUMERIC ) ? tag.getInt( NBT_LIGHT ) : -1;
-=======
         return lightColour;
->>>>>>> 562f224c
     }
 
     @Override
     public void setLight( int colour )
     {
-<<<<<<< HEAD
-        CompoundTag tag = getUserData();
-        if( colour >= 0 && colour <= 0xFFFFFF )
-        {
-            if( !tag.contains( NBT_LIGHT, Tag.TAG_ANY_NUMERIC ) || tag.getInt( NBT_LIGHT ) != colour )
-            {
-                tag.putInt( NBT_LIGHT, colour );
-                updateUserData();
-            }
-        }
-        else if( tag.contains( NBT_LIGHT, Tag.TAG_ANY_NUMERIC ) )
-        {
-            tag.remove( NBT_LIGHT );
-            updateUserData();
-        }
-=======
         if( colour < 0 || colour > 0xFFFFFF ) colour = -1;
 
         if( lightColour == colour ) return;
         lightColour = colour;
         lightChanged = true;
->>>>>>> 562f224c
     }
 
     @Nonnull
@@ -199,11 +159,7 @@
     {
         if( entity != null )
         {
-<<<<<<< HEAD
-            setLevel( entity.getCommandSenderWorld() );
-=======
-            setWorld( (ServerWorld) entity.getCommandSenderWorld() );
->>>>>>> 562f224c
+            setLevel( (ServerLevel) entity.getCommandSenderWorld() );
             setPosition( entity.blockPosition() );
         }
 
@@ -225,14 +181,8 @@
     {
         super.tickServer();
 
-<<<<<<< HEAD
-        if( (hasTerminalChanged() || force) && entity instanceof ServerPlayer player )
-        {
-            // Broadcast the state to the current entity if they're not already interacting with it.
-            if( player.connection != null && !isInteracting( player ) )
-=======
         // Find any players which have gone missing and remove them from the tracking list.
-        tracking.removeIf( player -> !player.isAlive() || player.level != getWorld() );
+        tracking.removeIf( player -> !player.isAlive() || player.level != getLevel() );
 
         // And now find any new players, add them to the tracking list, and broadcast state where appropriate.
         boolean sendState = hasOutputChanged() || lightChanged;
@@ -240,19 +190,18 @@
         if( sendState )
         {
             // Broadcast the state to all players
-            tracking.addAll( getWorld().players() );
+            tracking.addAll( getLevel().players() );
             NetworkHandler.sendToPlayers( new PocketComputerDataMessage( this, false ), tracking );
         }
         else
         {
             // Broadcast the state to new players.
-            List<ServerPlayerEntity> added = new ArrayList<>();
-            for( ServerPlayerEntity player : getWorld().players() )
+            List<ServerPlayer> added = new ArrayList<>();
+            for( ServerPlayer player : getLevel().players() )
             {
                 if( tracking.add( player ) ) added.add( player );
             }
             if( !added.isEmpty() )
->>>>>>> 562f224c
             {
                 NetworkHandler.sendToPlayers( new PocketComputerDataMessage( this, false ), added );
             }
@@ -264,10 +213,10 @@
     {
         super.onTerminalChanged();
 
-        if( entity instanceof ServerPlayerEntity && entity.isAlive() )
+        if( entity instanceof ServerPlayer player && entity.isAlive() )
         {
             // Broadcast the terminal to the current player.
-            NetworkHandler.sendToPlayer( (ServerPlayerEntity) entity, new PocketComputerDataMessage( this, true ) );
+            NetworkHandler.sendToPlayer( player, new PocketComputerDataMessage( this, true ) );
         }
     }
 
