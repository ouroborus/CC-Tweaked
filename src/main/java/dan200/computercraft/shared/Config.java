--- conflicted
+++ resolved
@@ -299,18 +299,11 @@
         // Peripheral
         ComputerCraft.enableCommandBlock = commandBlockEnabled.get();
         ComputerCraft.maxNotesPerTick = maxNotesPerTick.get();
-<<<<<<< HEAD
         ComputerCraft.modemRange = modemRange.get();
         ComputerCraft.modemHighAltitudeRange = modemHighAltitudeRange.get();
         ComputerCraft.modemRangeDuringStorm = modemRangeDuringStorm.get();
         ComputerCraft.modemHighAltitudeRangeDuringStorm = modemHighAltitudeRangeDuringStorm.get();
-=======
-        ComputerCraft.modem_range = modemRange.get();
-        ComputerCraft.modem_highAltitudeRange = modemHighAltitudeRange.get();
-        ComputerCraft.modem_rangeDuringStorm = modemRangeDuringStorm.get();
-        ComputerCraft.modem_highAltitudeRangeDuringStorm = modemHighAltitudeRangeDuringStorm.get();
         ComputerCraft.monitorBandwidth = monitorBandwidth.get();
->>>>>>> 9134f243
 
         // Turtles
         ComputerCraft.turtlesNeedFuel = turtlesNeedFuel.get();
