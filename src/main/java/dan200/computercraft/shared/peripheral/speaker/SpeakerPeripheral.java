--- conflicted
+++ resolved
@@ -20,11 +20,8 @@
 import net.minecraft.world.World;
 
 import javax.annotation.Nonnull;
-<<<<<<< HEAD
 import javax.annotation.Nullable;
 import java.util.concurrent.atomic.AtomicInteger;
-=======
->>>>>>> e7c19bcf
 
 import static dan200.computercraft.core.apis.ArgumentHelper.getString;
 import static dan200.computercraft.core.apis.ArgumentHelper.optReal;
@@ -38,20 +35,14 @@
 
     public SpeakerPeripheral()
     {
-<<<<<<< HEAD
-        m_clock = 0;
-        m_lastPlayTime = 0;
-        m_notesThisTick = new AtomicInteger(  );
-=======
         this( null );
->>>>>>> e7c19bcf
     }
 
     SpeakerPeripheral( TileSpeaker speaker )
     {
         m_clock = 0;
         m_lastPlayTime = 0;
-        m_notesThisTick = 0;
+        m_notesThisTick = new AtomicInteger(  );
         m_speaker = speaker;
     }
 
@@ -153,22 +144,18 @@
             (float) Math.pow( 2.0, (pitch - 12.0) / 12.0 ), true
         );
 
-        if( success ) m_notesThisTick++;
+        if( success ) m_notesThisTick.incrementAndGet();
         return new Object[] { success };
     }
 
     private synchronized boolean playSound( ILuaContext context, String name, float volume, float pitch, boolean isNote ) throws LuaException
     {
         if( m_clock - m_lastPlayTime < TileSpeaker.MIN_TICKS_BETWEEN_SOUNDS &&
-            (!isNote || m_clock - m_lastPlayTime != 0 || m_notesThisTick >= ComputerCraft.maxNotesPerTick) )
+            (!isNote || m_clock - m_lastPlayTime != 0 || m_notesThisTick.get() >= ComputerCraft.maxNotesPerTick) )
         {
-<<<<<<< HEAD
-            m_notesThisTick.incrementAndGet();
-=======
             // Rate limiting occurs when we've already played a sound within the last tick, or we've
             // played more notes than allowable within the current tick.
             return false;
->>>>>>> e7c19bcf
         }
 
         final World world = getWorld();
@@ -186,43 +173,7 @@
             return null;
         } );
 
-<<<<<<< HEAD
-        if( m_clock - m_lastPlayTime >= TileSpeaker.MIN_TICKS_BETWEEN_SOUNDS || (isNote && m_clock - m_lastPlayTime == 0 && m_notesThisTick.get() < ComputerCraft.maxNotesPerTick) )
-        {
-            if( SoundEvent.REGISTRY.containsKey(resourceName) )
-            {
-                final World world = getWorld();
-                final BlockPos pos = getPos();
-                final ResourceLocation resource = resourceName;
-                final float vol = volume;
-                final float soundPitch = pitch;
-
-                context.issueMainThreadTask(new ILuaTask()
-                {
-                    @Nullable
-                    @Override
-                    public Object[] execute()
-                    {
-                        world.playSound( null, pos, SoundEvent.REGISTRY.getObject( resource ), SoundCategory.RECORDS, Math.min( vol, 3f ), soundPitch );
-                        return null;
-                    }
-                });
-
-                m_lastPlayTime = m_clock;
-                return new Object[]{true}; // Success, return true
-            }
-            else
-            {
-                return new Object[]{false}; // Failed - sound not existent, return false
-            }
-        }
-        else
-        {
-            return new Object[]{false}; // Failed - rate limited, return false
-        }
-=======
         m_lastPlayTime = m_clock;
         return true;
->>>>>>> e7c19bcf
     }
 }
