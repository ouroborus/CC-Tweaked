/*
 * This file is part of ComputerCraft - http://www.computercraft.info
 * Copyright Daniel Ratcliffe, 2011-2022. Do not distribute without permission.
 * Send enquiries to dratcliffe@gmail.com
 */
package dan200.computercraft.shared.peripheral.speaker;

import dan200.computercraft.ComputerCraft;
import dan200.computercraft.api.lua.ILuaContext;
import dan200.computercraft.api.lua.LuaException;
import dan200.computercraft.api.lua.LuaFunction;
import dan200.computercraft.api.lua.LuaTable;
import dan200.computercraft.api.peripheral.IComputerAccess;
import dan200.computercraft.api.peripheral.IPeripheral;
import dan200.computercraft.shared.network.NetworkHandler;
import dan200.computercraft.shared.network.client.SpeakerAudioClientMessage;
import dan200.computercraft.shared.network.client.SpeakerMoveClientMessage;
import dan200.computercraft.shared.network.client.SpeakerPlayClientMessage;
import dan200.computercraft.shared.network.client.SpeakerStopClientMessage;
import dan200.computercraft.shared.util.PauseAwareTimer;
import net.minecraft.ResourceLocationException;
import net.minecraft.core.BlockPos;
import net.minecraft.network.protocol.game.ClientboundCustomSoundPacket;
import net.minecraft.resources.ResourceLocation;
import net.minecraft.server.MinecraftServer;
import net.minecraft.sounds.SoundSource;
import net.minecraft.world.level.Level;
import net.minecraft.world.level.block.state.properties.NoteBlockInstrument;
import net.minecraft.world.phys.Vec3;

import javax.annotation.Nonnull;
import java.util.*;

import static dan200.computercraft.api.lua.LuaValues.checkFinite;

/**
 * The speaker peirpheral allow your computer to play notes and other sounds.
 *
 * The speaker can play three kinds of sound, in increasing orders of complexity:
 * - {@link #playNote} allows you to play noteblock note.
 * - {@link #playSound} plays any built-in Minecraft sound, such as block sounds or mob noises.
 * - {@link #playAudio} can play arbitrary audio.
 *
 * @cc.module speaker
 * @cc.since 1.80pr1
 */
public abstract class SpeakerPeripheral implements IPeripheral
{
    /**
     * Number of samples/s in a dfpwm1a audio track.
     */
    public static final int SAMPLE_RATE = 48000;

    private final UUID source = UUID.randomUUID();
    private final Set<IComputerAccess> computers = new HashSet<>();

    private long clock = 0;
    private long lastPositionTime;
<<<<<<< HEAD
    private Vec3 lastPosition;
=======
    private SpeakerPosition lastPosition;
>>>>>>> 9cb7a5be

    private long lastPlayTime;

    private final List<PendingSound> pendingNotes = new ArrayList<>();

    private final Object lock = new Object();
    private boolean shouldStop;
    private PendingSound pendingSound = null;
    private DfpwmState dfpwmState;

    public void update()
    {
        clock++;

<<<<<<< HEAD
        Vec3 pos = getPosition();
        Level level = getLevel();
=======
        SpeakerPosition position = getPosition();
        World level = position.level();
        Vector3d pos = position.position();
>>>>>>> 9cb7a5be
        if( level == null ) return;
        MinecraftServer server = level.getServer();

        synchronized( pendingNotes )
        {
            for( PendingSound sound : pendingNotes )
            {
                lastPlayTime = clock;
                server.getPlayerList().broadcast(
                    null, pos.x, pos.y, pos.z, sound.volume * 16, level.dimension(),
<<<<<<< HEAD
                    new ClientboundCustomSoundPacket( sound.location, SoundSource.RECORDS, pos, sound.volume, sound.pitch )
=======
                    new SPlaySoundPacket( sound.location, SoundCategory.RECORDS, pos, sound.volume, sound.pitch )
>>>>>>> 9cb7a5be
                );
            }
            pendingNotes.clear();
        }

        // The audio dispatch logic here is pretty messy, which I'm not proud of. The general logic here is that we hold
        // the main "lock" when modifying the dfpwmState/pendingSound variables and no other time.
        // dfpwmState will only ever transition from having a buffer to not having a buffer on the main thread (so this
        // method), so we don't need to bother locking that.
        boolean shouldStop;
        PendingSound sound;
        DfpwmState dfpwmState;
        synchronized( lock )
        {
            sound = pendingSound;
            dfpwmState = this.dfpwmState;
            pendingSound = null;

            shouldStop = this.shouldStop;
            if( shouldStop )
            {
                dfpwmState = this.dfpwmState = null;
                sound = null;
                this.shouldStop = false;
            }
        }

        // Stop the speaker and nuke the position, so we don't update it again.
        if( shouldStop && lastPosition != null )
        {
            lastPosition = null;
            NetworkHandler.sendToAllPlayers( new SpeakerStopClientMessage( getSource() ) );
            return;
        }

        long now = PauseAwareTimer.getTime();
        if( sound != null )
        {
            lastPlayTime = clock;
            NetworkHandler.sendToAllAround(
<<<<<<< HEAD
                new SpeakerPlayClientMessage( getSource(), pos, sound.location, sound.volume, sound.pitch ),
=======
                new SpeakerPlayClientMessage( getSource(), position, sound.location, sound.volume, sound.pitch ),
>>>>>>> 9cb7a5be
                level, pos, sound.volume * 16
            );
            syncedPosition( position );
        }
        else if( dfpwmState != null && dfpwmState.shouldSendPending( now ) )
        {
            // If clients need to receive another batch of audio, send it and then notify computers our internal buffer is
            // free again.
            NetworkHandler.sendToAllTracking(
<<<<<<< HEAD
                new SpeakerAudioClientMessage( getSource(), pos, dfpwmState.getVolume(), dfpwmState.pullPending( now ) ),
                getLevel().getChunkAt( new BlockPos( pos ) )
=======
                new SpeakerAudioClientMessage( getSource(), position, dfpwmState.getVolume(), dfpwmState.pullPending( now ) ),
                level.getChunkAt( new BlockPos( pos ) )
>>>>>>> 9cb7a5be
            );
            syncedPosition( position );

            // And notify computers that we have space for more audio.
            synchronized( computers )
            {
                for( IComputerAccess computer : computers )
                {
                    computer.queueEvent( "speaker_audio_empty", computer.getAttachmentName() );
                }
            }
        }

        // Push position updates to any speakers which have ever played a note,
        // have moved by a non-trivial amount and haven't had a position update
        // in the last second.
        if( lastPosition != null && (clock - lastPositionTime) >= 20 && !lastPosition.withinDistance( position, 0.1 ) )
        {
<<<<<<< HEAD
            Vec3 position = getPosition();
            if( lastPosition.distanceToSqr( position ) >= 0.1 )
            {
                NetworkHandler.sendToAllTracking(
                    new SpeakerMoveClientMessage( getSource(), position ),
                    getLevel().getChunkAt( new BlockPos( position ) )
                );
                syncedPosition( position );
            }
        }
    }

    @Nullable
    public abstract Level getLevel();

    @Nonnull
    public abstract Vec3 getPosition();
=======
            // TODO: What to do when entities move away? How do we notify people left behind that they're gone.
            NetworkHandler.sendToAllTracking(
                new SpeakerMoveClientMessage( getSource(), position ),
                level.getChunkAt( new BlockPos( pos ) )
            );
            syncedPosition( position );
        }
    }

    @Nonnull
    public abstract SpeakerPosition getPosition();
>>>>>>> 9cb7a5be

    @Nonnull
    public UUID getSource()
    {
        return source;
    }

    public boolean madeSound()
    {
        DfpwmState state = dfpwmState;
        return clock - lastPlayTime <= 20 || (state != null && state.isPlaying());
    }

    @Nonnull
    @Override
    public String getType()
    {
        return "speaker";
    }

    /**
     * Plays a note block note through the speaker.
     *
     * This takes the name of a note to play, as well as optionally the volume
     * and pitch to play the note at.
     *
     * The pitch argument uses semitones as the unit. This directly maps to the
     * number of clicks on a note block. For reference, 0, 12, and 24 map to F#,
     * and 6 and 18 map to C.
     *
     * A maximum of 8 notes can be played in a single tick. If this limit is hit, this function will return
     * {@literal false}.
     *
     * ### Valid instruments
     * The speaker supports [all of Minecraft's noteblock instruments](https://minecraft.fandom.com/wiki/Note_Block#Instruments).
     * These are:
     *
     * {@code "harp"}, {@code "basedrum"}, {@code "snare"}, {@code "hat"}, {@code "bass"}, @code "flute"},
     * {@code "bell"}, {@code "guitar"}, {@code "chime"}, {@code "xylophone"}, {@code "iron_xylophone"},
     * {@code "cow_bell"}, {@code "didgeridoo"}, {@code "bit"}, {@code "banjo"} and {@code "pling"}.
     *
     * @param context     The Lua context
     * @param instrumentA The instrument to use to play this note.
     * @param volumeA     The volume to play the note at, from 0.0 to 3.0. Defaults to 1.0.
     * @param pitchA      The pitch to play the note at in semitones, from 0 to 24. Defaults to 12.
     * @return Whether the note could be played as the limit was reached.
     * @throws LuaException If the instrument doesn't exist.
     */
    @LuaFunction
    public final boolean playNote( ILuaContext context, String instrumentA, Optional<Double> volumeA, Optional<Double> pitchA ) throws LuaException
    {
        float volume = (float) checkFinite( 1, volumeA.orElse( 1.0 ) );
        float pitch = (float) checkFinite( 2, pitchA.orElse( 1.0 ) );

        NoteBlockInstrument instrument = null;
        for( NoteBlockInstrument testInstrument : NoteBlockInstrument.values() )
        {
            if( testInstrument.getSerializedName().equalsIgnoreCase( instrumentA ) )
            {
                instrument = testInstrument;
                break;
            }
        }

        // Check if the note exists
        if( instrument == null ) throw new LuaException( "Invalid instrument, \"" + instrument + "\"!" );

        synchronized( pendingNotes )
        {
            if( pendingNotes.size() >= ComputerCraft.maxNotesPerTick ) return false;
            pendingNotes.add( new PendingSound( instrument.getSoundEvent().getRegistryName(), volume, (float) Math.pow( 2.0, (pitch - 12.0) / 12.0 ) ) );
        }
        return true;
    }

    /**
     * Plays a Minecraft sound through the speaker.
     *
     * This takes the [name of a Minecraft sound](https://minecraft.fandom.com/wiki/Sounds.json), such as
     * {@code "minecraft:block.note_block.harp"}, as well as an optional volume and pitch.
     *
     * Only one sound can be played at once. This function will return {@literal false} if another sound was started
     * this tick, or if some {@link #playAudio audio} is still playing.
     *
     * @param context The Lua context
     * @param name    The name of the sound to play.
     * @param volumeA The volume to play the sound at, from 0.0 to 3.0. Defaults to 1.0.
     * @param pitchA  The speed to play the sound at, from 0.5 to 2.0. Defaults to 1.0.
     * @return Whether the sound could be played.
     * @throws LuaException If the sound name was invalid.
     * @cc.usage Play a creeper hiss with the speaker.
     *
     * <pre>{@code
     * local speaker = peripheral.find("speaker")
     * speaker.playSound("entity.creeper.primed")
     * }</pre>
     */
    @LuaFunction
    public final boolean playSound( ILuaContext context, String name, Optional<Double> volumeA, Optional<Double> pitchA ) throws LuaException
    {
        float volume = (float) checkFinite( 1, volumeA.orElse( 1.0 ) );
        float pitch = (float) checkFinite( 2, pitchA.orElse( 1.0 ) );

        ResourceLocation identifier;
        try
        {
            identifier = new ResourceLocation( name );
        }
        catch( ResourceLocationException e )
        {
            throw new LuaException( "Malformed sound name '" + name + "' " );
        }

        synchronized( lock )
        {
            if( dfpwmState != null && dfpwmState.isPlaying() ) return false;
            dfpwmState = null;
            pendingSound = new PendingSound( identifier, volume, pitch );
            return true;
        }
    }

    /**
     * Attempt to stream some audio data to the speaker.
     *
     * This accepts a list of audio samples as amplitudes between -128 and 127. These are stored in an internal buffer
     * and played back at 48kHz. If this buffer is full, this function will return {@literal false}. You should wait for
     * a @{speaker_audio_empty} event before trying again.
     *
     * :::note
     * The speaker only buffers a single call to {@link #playAudio} at once. This means if you try to play a small
     * number of samples, you'll have a lot of stutter. You should try to play as many samples in one call as possible
     * (up to 128×1024), as this reduces the chances of audio stuttering or halting, especially when the server or
     * computer is lagging.
     * :::
     *
     * {@literal @}{speaker_audio} provides a more complete guide in to using speakers
     *
     * @param context The Lua context.
     * @param audio   The audio data to play.
     * @param volume  The volume to play this audio at.
     * @return If there was room to accept this audio data.
     * @throws LuaException If the audio data is malformed.
     * @cc.tparam {number...} audio A list of amplitudes.
     * @cc.tparam [opt] number volume The volume to play this audio at. If not given, defaults to the previous volume
     * given to {@link #playAudio}.
     * @cc.since 1.100
     * @cc.usage Read an audio file, decode it using @{cc.audio.dfpwm}, and play it using the speaker.
     *
     * <pre>{@code
     * local dfpwm = require("cc.audio.dfpwm")
     * local speaker = peripheral.find("speaker")
     *
     * local decoder = dfpwm.make_decoder()
     * for chunk in io.lines("data/example.dfpwm", 16 * 1024) do
     *     local buffer = decoder(chunk)
     *
     *     while not speaker.playAudio(buffer) do
     *         os.pullEvent("speaker_audio_empty")
     *     end
     * end
     * }</pre>
     * @cc.see cc.audio.dfpwm Provides utilities for decoding DFPWM audio files into a format which can be played by
     * the speaker.
     * @cc.see speaker_audio For a more complete introduction to the {@link #playAudio} function.
     */
    @LuaFunction( unsafe = true )
    public final boolean playAudio( ILuaContext context, LuaTable<?, ?> audio, Optional<Double> volume ) throws LuaException
    {
        checkFinite( 1, volume.orElse( 0.0 ) );

        // TODO: Use ArgumentHelpers instead?
        int length = audio.length();
        if( length <= 0 ) throw new LuaException( "Cannot play empty audio" );
        if( length > 128 * 1024 ) throw new LuaException( "Audio data is too large" );

        DfpwmState state;
        synchronized( lock )
        {
            if( dfpwmState == null || !dfpwmState.isPlaying() ) dfpwmState = new DfpwmState();
            state = dfpwmState;

            pendingSound = null;
        }

        return state.pushBuffer( audio, length, volume );
    }

    /**
     * Stop all audio being played by this speaker.
     *
     * This clears any audio that {@link #playAudio} had queued and stops the latest sound played by {@link #playSound}.
     *
     * @cc.since 1.100
     */
    @LuaFunction
    public final void stop()
    {
        shouldStop = true;
    }

<<<<<<< HEAD
    private void syncedPosition( Vec3 position )
=======
    private void syncedPosition( SpeakerPosition position )
>>>>>>> 9cb7a5be
    {
        lastPosition = position;
        lastPositionTime = clock;
    }

    @Override
    public void attach( @Nonnull IComputerAccess computer )
    {
        synchronized( computers )
        {
            computers.add( computer );
        }
    }

    @Override
    public void detach( @Nonnull IComputerAccess computer )
    {
        synchronized( computers )
        {
            computers.remove( computer );
        }
    }

    private record PendingSound(ResourceLocation location, float volume, float pitch)
    {
    }
}<|MERGE_RESOLUTION|>--- conflicted
+++ resolved
@@ -56,11 +56,7 @@
 
     private long clock = 0;
     private long lastPositionTime;
-<<<<<<< HEAD
-    private Vec3 lastPosition;
-=======
     private SpeakerPosition lastPosition;
->>>>>>> 9cb7a5be
 
     private long lastPlayTime;
 
@@ -75,14 +71,9 @@
     {
         clock++;
 
-<<<<<<< HEAD
-        Vec3 pos = getPosition();
-        Level level = getLevel();
-=======
         SpeakerPosition position = getPosition();
-        World level = position.level();
-        Vector3d pos = position.position();
->>>>>>> 9cb7a5be
+        Level level = position.level();
+        Vec3 pos = position.position();
         if( level == null ) return;
         MinecraftServer server = level.getServer();
 
@@ -93,11 +84,7 @@
                 lastPlayTime = clock;
                 server.getPlayerList().broadcast(
                     null, pos.x, pos.y, pos.z, sound.volume * 16, level.dimension(),
-<<<<<<< HEAD
                     new ClientboundCustomSoundPacket( sound.location, SoundSource.RECORDS, pos, sound.volume, sound.pitch )
-=======
-                    new SPlaySoundPacket( sound.location, SoundCategory.RECORDS, pos, sound.volume, sound.pitch )
->>>>>>> 9cb7a5be
                 );
             }
             pendingNotes.clear();
@@ -138,11 +125,7 @@
         {
             lastPlayTime = clock;
             NetworkHandler.sendToAllAround(
-<<<<<<< HEAD
-                new SpeakerPlayClientMessage( getSource(), pos, sound.location, sound.volume, sound.pitch ),
-=======
                 new SpeakerPlayClientMessage( getSource(), position, sound.location, sound.volume, sound.pitch ),
->>>>>>> 9cb7a5be
                 level, pos, sound.volume * 16
             );
             syncedPosition( position );
@@ -152,13 +135,8 @@
             // If clients need to receive another batch of audio, send it and then notify computers our internal buffer is
             // free again.
             NetworkHandler.sendToAllTracking(
-<<<<<<< HEAD
-                new SpeakerAudioClientMessage( getSource(), pos, dfpwmState.getVolume(), dfpwmState.pullPending( now ) ),
-                getLevel().getChunkAt( new BlockPos( pos ) )
-=======
                 new SpeakerAudioClientMessage( getSource(), position, dfpwmState.getVolume(), dfpwmState.pullPending( now ) ),
                 level.getChunkAt( new BlockPos( pos ) )
->>>>>>> 9cb7a5be
             );
             syncedPosition( position );
 
@@ -177,25 +155,6 @@
         // in the last second.
         if( lastPosition != null && (clock - lastPositionTime) >= 20 && !lastPosition.withinDistance( position, 0.1 ) )
         {
-<<<<<<< HEAD
-            Vec3 position = getPosition();
-            if( lastPosition.distanceToSqr( position ) >= 0.1 )
-            {
-                NetworkHandler.sendToAllTracking(
-                    new SpeakerMoveClientMessage( getSource(), position ),
-                    getLevel().getChunkAt( new BlockPos( position ) )
-                );
-                syncedPosition( position );
-            }
-        }
-    }
-
-    @Nullable
-    public abstract Level getLevel();
-
-    @Nonnull
-    public abstract Vec3 getPosition();
-=======
             // TODO: What to do when entities move away? How do we notify people left behind that they're gone.
             NetworkHandler.sendToAllTracking(
                 new SpeakerMoveClientMessage( getSource(), position ),
@@ -207,7 +166,6 @@
 
     @Nonnull
     public abstract SpeakerPosition getPosition();
->>>>>>> 9cb7a5be
 
     @Nonnull
     public UUID getSource()
@@ -409,11 +367,7 @@
         shouldStop = true;
     }
 
-<<<<<<< HEAD
-    private void syncedPosition( Vec3 position )
-=======
     private void syncedPosition( SpeakerPosition position )
->>>>>>> 9cb7a5be
     {
         lastPosition = position;
         lastPositionTime = clock;
