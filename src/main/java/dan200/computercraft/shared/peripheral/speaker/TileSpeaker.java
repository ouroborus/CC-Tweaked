--- conflicted
+++ resolved
@@ -10,20 +10,12 @@
 import dan200.computercraft.shared.network.NetworkHandler;
 import dan200.computercraft.shared.network.client.SpeakerStopClientMessage;
 import dan200.computercraft.shared.util.CapabilityUtil;
-<<<<<<< HEAD
 import net.minecraft.core.BlockPos;
 import net.minecraft.core.Direction;
 import net.minecraft.world.level.Level;
 import net.minecraft.world.level.block.entity.BlockEntityType;
 import net.minecraft.world.level.block.state.BlockState;
 import net.minecraft.world.phys.Vec3;
-=======
-import net.minecraft.tileentity.ITickableTileEntity;
-import net.minecraft.tileentity.TileEntityType;
-import net.minecraft.util.Direction;
-import net.minecraft.util.math.vector.Vector3d;
-import net.minecraft.world.World;
->>>>>>> fccca22d
 import net.minecraftforge.common.capabilities.Capability;
 import net.minecraftforge.common.util.LazyOptional;
 
@@ -97,12 +89,7 @@
         @Override
         public Vec3 getPosition()
         {
-<<<<<<< HEAD
-            BlockPos pos = speaker.getBlockPos();
-            return new Vec3( pos.getX(), pos.getY(), pos.getZ() );
-=======
-            return Vector3d.atCenterOf( speaker.getBlockPos() );
->>>>>>> fccca22d
+            return Vec3.atCenterOf( speaker.getBlockPos() );
         }
 
         @Override
