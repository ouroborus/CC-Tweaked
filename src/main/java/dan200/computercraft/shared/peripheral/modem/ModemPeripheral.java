--- conflicted
+++ resolved
@@ -171,13 +171,8 @@
         parseChannel( replyChannel );
 
         World world = getWorld();
-<<<<<<< HEAD
         Vector3d position = getPosition();
-        IPacketNetwork network = m_network;
-=======
-        Vec3d position = getPosition();
         IPacketNetwork network = this.network;
->>>>>>> ee27d8f0
 
         if( world == null || position == null || network == null ) return;
 
