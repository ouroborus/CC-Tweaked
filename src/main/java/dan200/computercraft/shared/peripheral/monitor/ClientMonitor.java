--- conflicted
+++ resolved
@@ -8,14 +8,9 @@
 import com.mojang.blaze3d.platform.GlStateManager;
 import dan200.computercraft.client.util.DirectBuffers;
 import dan200.computercraft.client.util.DirectVertexBuffer;
-<<<<<<< HEAD
-import dan200.computercraft.shared.common.ClientTerminal;
-import net.minecraft.core.BlockPos;
-=======
 import dan200.computercraft.core.terminal.Terminal;
 import dan200.computercraft.shared.network.client.TerminalState;
-import net.minecraft.util.math.BlockPos;
->>>>>>> 562f224c
+import net.minecraft.core.BlockPos;
 import net.minecraftforge.api.distmarker.Dist;
 import net.minecraftforge.api.distmarker.OnlyIn;
 import org.lwjgl.opengl.GL11;
@@ -39,14 +34,10 @@
     public int tboBuffer;
     public int tboTexture;
     public int tboUniform;
-<<<<<<< HEAD
     public DirectVertexBuffer backgroundBuffer;
     public DirectVertexBuffer foregroundBuffer;
-=======
-    public DirectVertexBuffer buffer;
     private Terminal terminal;
     private boolean terminalChanged;
->>>>>>> 562f224c
 
     public ClientMonitor( TileMonitor origin )
     {
