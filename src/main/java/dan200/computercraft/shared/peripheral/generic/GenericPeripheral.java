--- conflicted
+++ resolved
@@ -23,18 +23,11 @@
 class GenericPeripheral implements IDynamicPeripheral
 {
     private final String type;
-<<<<<<< HEAD
+    private final Set<String> additionalTypes;
     private final BlockEntity tile;
     private final List<SaturatedMethod> methods;
 
-    GenericPeripheral( BlockEntity tile, String name, List<SaturatedMethod> methods )
-=======
-    private final Set<String> additionalTypes;
-    private final TileEntity tile;
-    private final List<SaturatedMethod> methods;
-
-    GenericPeripheral( TileEntity tile, String name, Set<String> additionalTypes, List<SaturatedMethod> methods )
->>>>>>> 5927e9bb
+    GenericPeripheral( BlockEntity tile, String name, Set<String> additionalTypes, List<SaturatedMethod> methods )
     {
         ResourceLocation type = tile.getType().getRegistryName();
         this.tile = tile;
