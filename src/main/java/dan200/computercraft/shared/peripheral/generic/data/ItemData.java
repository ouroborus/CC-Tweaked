--- conflicted
+++ resolved
@@ -7,7 +7,6 @@
 
 import com.google.gson.JsonParseException;
 import dan200.computercraft.shared.util.NBTUtil;
-<<<<<<< HEAD
 import net.minecraft.nbt.CompoundTag;
 import net.minecraft.nbt.ListTag;
 import net.minecraft.nbt.Tag;
@@ -16,18 +15,6 @@
 import net.minecraft.world.item.ItemStack;
 import net.minecraft.world.item.enchantment.Enchantment;
 import net.minecraft.world.item.enchantment.EnchantmentHelper;
-=======
-import net.minecraft.enchantment.Enchantment;
-import net.minecraft.enchantment.EnchantmentHelper;
-import net.minecraft.item.EnchantedBookItem;
-import net.minecraft.item.ItemGroup;
-import net.minecraft.item.ItemStack;
-import net.minecraft.nbt.CompoundNBT;
-import net.minecraft.nbt.INBT;
-import net.minecraft.nbt.ListNBT;
-import net.minecraft.util.text.ITextComponent;
-import net.minecraftforge.common.util.Constants;
->>>>>>> e2041f74
 
 import javax.annotation.Nonnull;
 import javax.annotation.Nullable;
@@ -78,12 +65,8 @@
             data.put( "durability", stack.getItem().getBarWidth( stack ) / 13.0 );
         }
 
-<<<<<<< HEAD
         data.put( "tags", DataHelpers.getTags( stack.getTags() ) );
-=======
-        data.put( "tags", DataHelpers.getTags( stack.getItem().getTags() ) );
         data.put( "itemGroups", getItemGroups( stack ) );
->>>>>>> e2041f74
 
         CompoundTag tag = stack.getTag();
         if( tag != null && tag.contains( "display", Tag.TAG_COMPOUND ) )
@@ -144,13 +127,13 @@
     {
         List<Map<String, Object>> groups = new ArrayList<>( 1 );
 
-        for( ItemGroup group : stack.getItem().getCreativeTabs() )
+        for( var group : stack.getItem().getCreativeTabs() )
         {
             if( group == null ) continue;
 
             Map<String, Object> groupData = new HashMap<>( 2 );
             groupData.put( "id", group.langId );
-            groupData.put( "displayName", group.displayName.getString() );
+            groupData.put( "displayName", group.getDisplayName().getString() );
             groups.add( groupData );
         }
 
