--- conflicted
+++ resolved
@@ -20,11 +20,7 @@
         data.put( "name", DataHelpers.getId( state.getBlock() ) );
 
         Map<Object, Object> stateTable = new HashMap<>();
-<<<<<<< HEAD
-        for( ImmutableMap.Entry<Property<?>, ? extends Comparable<?>> entry : state.getValues().entrySet() )
-=======
-        for( Map.Entry<IProperty<?>, ? extends Comparable<?>> entry : state.getValues().entrySet() )
->>>>>>> 34b5ede3
+        for( Map.Entry<Property<?>, ? extends Comparable<?>> entry : state.getValues().entrySet() )
         {
             Property<?> property = entry.getKey();
             stateTable.put( property.getName(), getPropertyValue( property, entry.getValue() ) );
