--- conflicted
+++ resolved
@@ -9,12 +9,6 @@
 import com.google.gson.GsonBuilder;
 import com.google.gson.reflect.TypeToken;
 import dan200.computercraft.ComputerCraft;
-<<<<<<< HEAD
-import net.minecraft.server.MinecraftServer;
-import net.minecraft.world.level.storage.LevelResource;
-import net.minecraftforge.server.ServerLifecycleHooks;
-=======
->>>>>>> 562f224c
 
 import javax.annotation.Nullable;
 import java.io.IOException;
@@ -29,12 +23,8 @@
 
 public final class IDAssigner
 {
-<<<<<<< HEAD
-    private static final LevelResource FOLDER = new LevelResource( ComputerCraft.MOD_ID );
-=======
     public static final String COMPUTER = "computer";
 
->>>>>>> 562f224c
     private static final Gson GSON = new GsonBuilder().setPrettyPrinting().create();
     private static final Type ID_TOKEN = new TypeToken<Map<String, Integer>>()
     {
