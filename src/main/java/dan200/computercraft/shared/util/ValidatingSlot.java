/*
 * This file is part of ComputerCraft - http://www.computercraft.info
 * Copyright Daniel Ratcliffe, 2011-2022. Do not distribute without permission.
 * Send enquiries to dratcliffe@gmail.com
 */
package dan200.computercraft.shared.util;

import net.minecraft.world.Container;
import net.minecraft.world.inventory.Slot;
import net.minecraft.world.item.ItemStack;

import javax.annotation.Nonnull;
import java.util.function.Predicate;

public class ValidatingSlot extends Slot
{
<<<<<<< HEAD
    public ValidatingSlot( Container inventoryIn, int index, int xPosition, int yPosition )
=======
    private final Predicate<ItemStack> predicate;

    public ValidatingSlot( IInventory inventoryIn, int index, int xPosition, int yPosition, Predicate<ItemStack> predicate )
>>>>>>> 8b89d88d
    {
        super( inventoryIn, index, xPosition, yPosition );
        this.predicate = predicate;
    }

    @Override
    public boolean mayPlace( @Nonnull ItemStack stack )
    {
        return predicate.test( stack );
    }
}<|MERGE_RESOLUTION|>--- conflicted
+++ resolved
@@ -14,13 +14,9 @@
 
 public class ValidatingSlot extends Slot
 {
-<<<<<<< HEAD
-    public ValidatingSlot( Container inventoryIn, int index, int xPosition, int yPosition )
-=======
     private final Predicate<ItemStack> predicate;
 
-    public ValidatingSlot( IInventory inventoryIn, int index, int xPosition, int yPosition, Predicate<ItemStack> predicate )
->>>>>>> 8b89d88d
+    public ValidatingSlot( Container inventoryIn, int index, int xPosition, int yPosition, Predicate<ItemStack> predicate )
     {
         super( inventoryIn, index, xPosition, yPosition );
         this.predicate = predicate;
