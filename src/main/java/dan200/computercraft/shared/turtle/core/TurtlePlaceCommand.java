--- conflicted
+++ resolved
@@ -128,73 +128,17 @@
         // See if there is an entity present
         final World world = turtle.getWorld();
         final BlockPos position = turtle.getPosition();
-<<<<<<< HEAD
         Vector3d turtlePos = turtlePlayer.position();
         Vector3d rayDir = turtlePlayer.getViewVector( 1.0f );
         Pair<Entity, Vector3d> hit = WorldUtil.rayTraceEntities( world, turtlePos, rayDir, 1.5 );
-        if( hit == null )
-        {
-            return stack;
-        }
-
-        // Load up the turtle's inventory
-        ItemStack stackCopy = stack.copy();
-        turtlePlayer.loadInventory( stackCopy );
+        if( hit == null ) return false;
 
         // Start claiming entity drops
         Entity hitEntity = hit.getKey();
         Vector3d hitPos = hit.getValue();
-        DropConsumer.set(
-            hitEntity,
-            drop -> InventoryUtil.storeItems( drop, turtle.getItemHandler(), turtle.getSelectedSlot() )
-        );
-
-        // Place on the entity
-        boolean placed = false;
-        ActionResultType cancelResult = ForgeHooks.onInteractEntityAt( turtlePlayer, hitEntity, hitPos, Hand.MAIN_HAND );
-        if( cancelResult == null )
-        {
-            cancelResult = hitEntity.interactAt( turtlePlayer, hitPos, Hand.MAIN_HAND );
-        }
-
-        if( cancelResult.consumesAction() )
-        {
-            placed = true;
-        }
-        else
-        {
-            // See EntityPlayer.interactOn
-            cancelResult = ForgeHooks.onInteractEntity( turtlePlayer, hitEntity, Hand.MAIN_HAND );
-            if( cancelResult != null && cancelResult.consumesAction() )
-            {
-                placed = true;
-            }
-            else if( cancelResult == null )
-            {
-                if( hitEntity.interact( turtlePlayer, Hand.MAIN_HAND ) == ActionResultType.CONSUME )
-                {
-                    placed = true;
-                }
-                else if( hitEntity instanceof LivingEntity )
-                {
-                    placed = stackCopy.interactLivingEntity( turtlePlayer, (LivingEntity) hitEntity, Hand.MAIN_HAND ).consumesAction();
-                    if( placed ) turtlePlayer.loadInventory( stackCopy );
-                }
-            }
-        }
-=======
-        Vec3d turtlePos = turtlePlayer.position();
-        Vec3d rayDir = turtlePlayer.getViewVector( 1.0f );
-        Pair<Entity, Vec3d> hit = WorldUtil.rayTraceEntities( world, turtlePos, rayDir, 1.5 );
-        if( hit == null ) return false;
-
-        // Start claiming entity drops
-        Entity hitEntity = hit.getKey();
-        Vec3d hitPos = hit.getValue();
 
         IItemHandler itemHandler = new InvWrapper( turtlePlayer.inventory );
         DropConsumer.set( hitEntity, drop -> InventoryUtil.storeItems( drop, itemHandler, 1 ) );
->>>>>>> 0f6db630
 
         boolean placed = doDeployOnEntity( stack, turtlePlayer, hitEntity, hitPos );
 
@@ -213,7 +157,7 @@
      * @see net.minecraft.network.play.ServerPlayNetHandler#handleInteract(CUseEntityPacket)
      * @see net.minecraft.entity.player.PlayerEntity#interactOn(Entity, Hand)
      */
-    private static boolean doDeployOnEntity( @Nonnull ItemStack stack, TurtlePlayer turtlePlayer, @Nonnull Entity hitEntity, @Nonnull Vec3d hitPos )
+    private static boolean doDeployOnEntity( @Nonnull ItemStack stack, TurtlePlayer turtlePlayer, @Nonnull Entity hitEntity, @Nonnull Vector3d hitPos )
     {
         // Placing "onto" a block follows two flows. First we try to interactAt. If that doesn't succeed, then we try to
         // call the normal interact path. Cancelling an interactAt *does not* cancel a normal interact path.
@@ -225,10 +169,10 @@
         ActionResultType interact = ForgeHooks.onInteractEntity( turtlePlayer, hitEntity, Hand.MAIN_HAND );
         if( interact != null ) return interact.consumesAction();
 
-        if( hitEntity.interact( turtlePlayer, Hand.MAIN_HAND ) ) return true;
+        if( hitEntity.interact( turtlePlayer, Hand.MAIN_HAND ).consumesAction() ) return true;
         if( hitEntity instanceof LivingEntity )
         {
-            return stack.interactEnemy( turtlePlayer, (LivingEntity) hitEntity, Hand.MAIN_HAND );
+            return stack.interactLivingEntity( turtlePlayer, (LivingEntity) hitEntity, Hand.MAIN_HAND ).consumesAction();
         }
 
         return false;
@@ -294,22 +238,7 @@
         Item item = stack.getItem();
         TileEntity existingTile = turtle.getWorld().getBlockEntity( position );
 
-<<<<<<< HEAD
-        // See PlayerInteractionManager.processRightClickBlock
-        PlayerInteractEvent.RightClickBlock event = ForgeHooks.onRightClickBlock( turtlePlayer, Hand.MAIN_HAND, position, hit );
-        if( !event.isCanceled() )
-        {
-            if( item.onItemUseFirst( stack, context ).consumesAction() )
-            {
-                placed = true;
-                turtlePlayer.loadInventory( stackCopy );
-            }
-            else if( event.getUseItem() != Event.Result.DENY && stackCopy.useOn( context ).consumesAction() )
-            {
-                placed = true;
-                turtlePlayer.loadInventory( stackCopy );
-=======
-        boolean placed = doDeployOnBlock( stack, turtlePlayer, position, side, context ).consumesAction();
+        boolean placed = doDeployOnBlock( stack, turtlePlayer, position, context, hit ).consumesAction();
 
         // Set text on signs
         if( placed && item instanceof SignItem && extraArguments != null && extraArguments.length >= 1 && extraArguments[0] instanceof String )
@@ -319,7 +248,6 @@
             if( tile == null || tile == existingTile )
             {
                 tile = world.getBlockEntity( position.relative( side ) );
->>>>>>> 0f6db630
             }
 
             if( tile instanceof SignTileEntity ) setSignText( world, tile, (String) extraArguments[0] );
@@ -334,16 +262,16 @@
      * @param stack        The stack the player is using.
      * @param turtlePlayer The player which represents the turtle
      * @param position     The block we're deploying against's position.
-     * @param side         The side of the block we're deploying against.
      * @param context      The context of this place action.
+     * @param hit          Where the block we're placing against was clicked.
      * @return If this item was deployed.
      * @see net.minecraft.server.management.PlayerInteractionManager#useItemOn For the original implementation.
      */
     private static ActionResultType doDeployOnBlock(
-        @Nonnull ItemStack stack, TurtlePlayer turtlePlayer, BlockPos position, Direction side, ItemUseContext context
+        @Nonnull ItemStack stack, TurtlePlayer turtlePlayer, BlockPos position, ItemUseContext context, BlockRayTraceResult hit
     )
     {
-        PlayerInteractEvent.RightClickBlock event = ForgeHooks.onRightClickBlock( turtlePlayer, Hand.MAIN_HAND, position, side );
+        PlayerInteractEvent.RightClickBlock event = ForgeHooks.onRightClickBlock( turtlePlayer, Hand.MAIN_HAND, position, hit );
         if( event.isCanceled() ) return event.getCancellationResult();
 
         if( event.getUseItem() != Result.DENY )
@@ -362,20 +290,6 @@
         if( item instanceof BucketItem || item instanceof BoatItem || item instanceof LilyPadItem || item instanceof GlassBottleItem )
         {
             ActionResultType actionResult = ForgeHooks.onItemRightClick( turtlePlayer, Hand.MAIN_HAND );
-<<<<<<< HEAD
-            if( actionResult != null && actionResult.consumesAction() )
-            {
-                placed = true;
-            }
-            else if( actionResult == null )
-            {
-                ActionResult<ItemStack> result = stackCopy.use( turtle.getWorld(), turtlePlayer, Hand.MAIN_HAND );
-                if( result.getResult().consumesAction() && !ItemStack.matches( stack, result.getObject() ) )
-                {
-                    placed = true;
-                    turtlePlayer.loadInventory( result.getObject() );
-                }
-=======
             if( actionResult != null && actionResult != ActionResultType.PASS ) return actionResult;
 
             ActionResult<ItemStack> result = stack.use( context.getLevel(), turtlePlayer, Hand.MAIN_HAND );
@@ -383,7 +297,6 @@
             {
                 turtlePlayer.setItemInHand( Hand.MAIN_HAND, result.getObject() );
                 return result.getResult();
->>>>>>> 0f6db630
             }
         }
 
@@ -395,54 +308,19 @@
         SignTileEntity signTile = (SignTileEntity) tile;
         String[] split = message.split( "\n" );
         int firstLine = split.length <= 2 ? 1 : 0;
-        for( int i = 0; i < signTile.messages.length; i++ )
+        for( int i = 0; i < 4; i++ )
         {
             if( i >= firstLine && i < firstLine + split.length )
             {
                 String line = split[i - firstLine];
-                signTile.messages[i] = line.length() > 15
+                signTile.setMessage( i, line.length() > 15
                     ? new StringTextComponent( line.substring( 0, 15 ) )
-                    : new StringTextComponent( line );
+                    : new StringTextComponent( line )
+                );
             }
             else
             {
-<<<<<<< HEAD
-                World world = turtle.getWorld();
-                TileEntity tile = world.getBlockEntity( position );
-                if( tile == null || tile == existingTile )
-                {
-                    tile = world.getBlockEntity( position.relative( side ) );
-                }
-                if( tile instanceof SignTileEntity )
-                {
-                    SignTileEntity signTile = (SignTileEntity) tile;
-                    String s = (String) extraArguments[0];
-                    String[] split = s.split( "\n" );
-                    int firstLine = split.length <= 2 ? 1 : 0;
-                    for( int i = 0; i < 4; i++ )
-                    {
-                        if( i >= firstLine && i < firstLine + split.length )
-                        {
-                            if( split[i - firstLine].length() > 15 )
-                            {
-                                signTile.setMessage( i, new StringTextComponent( split[i - firstLine].substring( 0, 15 ) ) );
-                            }
-                            else
-                            {
-                                signTile.setMessage( i, new StringTextComponent( split[i - firstLine] ) );
-                            }
-                        }
-                        else
-                        {
-                            signTile.setMessage( i, new StringTextComponent( "" ) );
-                        }
-                    }
-                    signTile.setChanged();
-                    world.sendBlockUpdated( tile.getBlockPos(), tile.getBlockState(), tile.getBlockState(), 3 );
-                }
-=======
-                signTile.messages[i] = new StringTextComponent( "" );
->>>>>>> 0f6db630
+                signTile.setMessage( i, new StringTextComponent( "" ) );
             }
         }
         signTile.setChanged();
