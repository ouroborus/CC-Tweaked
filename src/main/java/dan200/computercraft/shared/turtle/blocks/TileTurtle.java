/*
 * This file is part of ComputerCraft - http://www.computercraft.info
 * Copyright Daniel Ratcliffe, 2011-2019. Do not distribute without permission.
 * Send enquiries to dratcliffe@gmail.com
 */

package dan200.computercraft.shared.turtle.blocks;

import com.mojang.authlib.GameProfile;
import dan200.computercraft.ComputerCraft;
import dan200.computercraft.api.peripheral.IPeripheral;
import dan200.computercraft.api.turtle.ITurtleAccess;
import dan200.computercraft.api.turtle.ITurtleUpgrade;
import dan200.computercraft.api.turtle.TurtleSide;
<<<<<<< HEAD
import dan200.computercraft.shared.common.TileGeneric;
=======
import dan200.computercraft.core.computer.ComputerSide;
>>>>>>> b195cab6
import dan200.computercraft.shared.computer.blocks.ComputerPeripheral;
import dan200.computercraft.shared.computer.blocks.ComputerProxy;
import dan200.computercraft.shared.computer.blocks.TileComputerBase;
import dan200.computercraft.shared.computer.core.ComputerFamily;
import dan200.computercraft.shared.computer.core.ComputerState;
import dan200.computercraft.shared.computer.core.ServerComputer;
import dan200.computercraft.shared.network.Containers;
import dan200.computercraft.shared.turtle.apis.TurtleAPI;
import dan200.computercraft.shared.turtle.core.TurtleBrain;
import dan200.computercraft.shared.util.*;
import net.minecraft.entity.player.EntityPlayer;
import net.minecraft.init.Items;
import net.minecraft.item.EnumDyeColor;
import net.minecraft.item.ItemDye;
import net.minecraft.item.ItemStack;
import net.minecraft.nbt.NBTTagCompound;
import net.minecraft.nbt.NBTTagList;
import net.minecraft.tileentity.TileEntityType;
import net.minecraft.util.EnumFacing;
import net.minecraft.util.EnumHand;
import net.minecraft.util.NonNullList;
import net.minecraft.util.ResourceLocation;
import net.minecraft.util.math.BlockPos;
import net.minecraft.util.math.Vec3d;
import net.minecraftforge.common.capabilities.Capability;
import net.minecraftforge.common.util.Constants;
import net.minecraftforge.common.util.LazyOptional;
import net.minecraftforge.items.IItemHandlerModifiable;
import net.minecraftforge.items.wrapper.InvWrapper;

import javax.annotation.Nonnull;
import javax.annotation.Nullable;

import static net.minecraftforge.items.CapabilityItemHandler.ITEM_HANDLER_CAPABILITY;

public class TileTurtle extends TileComputerBase implements ITurtleTile, DefaultInventory
{
    // Statics

    public static final int INVENTORY_SIZE = 16;
    public static final int INVENTORY_WIDTH = 4;
    public static final int INVENTORY_HEIGHT = 4;

    public static final NamedBlockEntityType<TileTurtle> FACTORY_NORMAL = NamedBlockEntityType.create(
        new ResourceLocation( ComputerCraft.MOD_ID, "turtle_normal" ),
        type -> new TileTurtle( type, ComputerFamily.Normal )
    );

    public static final NamedBlockEntityType<TileTurtle> FACTORY_ADVANCED = NamedBlockEntityType.create(
        new ResourceLocation( ComputerCraft.MOD_ID, "turtle_advanced" ),
        type -> new TileTurtle( type, ComputerFamily.Advanced )
    );

    // Members

    enum MoveState
    {
        NOT_MOVED,
        IN_PROGRESS,
        MOVED
    }

    private NonNullList<ItemStack> m_inventory;
    private NonNullList<ItemStack> m_previousInventory;
    private final IItemHandlerModifiable m_itemHandler = new InvWrapper( this );
    private final LazyOptional<IItemHandlerModifiable> m_itemHandlerCap = LazyOptional.of( () -> m_itemHandler );
    private boolean m_inventoryChanged;
    private TurtleBrain m_brain;
    private MoveState m_moveState;

    public TileTurtle( TileEntityType<? extends TileGeneric> type, ComputerFamily family )
    {
        super( type, family );
        m_inventory = NonNullList.withSize( INVENTORY_SIZE, ItemStack.EMPTY );
        m_previousInventory = NonNullList.withSize( INVENTORY_SIZE, ItemStack.EMPTY );
        m_inventoryChanged = false;
        m_brain = new TurtleBrain( this );
        m_moveState = MoveState.NOT_MOVED;
    }

    public boolean hasMoved()
    {
        return m_moveState == MoveState.MOVED;
    }

    @Override
    protected ServerComputer createComputer( int instanceID, int id )
    {
        ServerComputer computer = new ServerComputer(
            getWorld(), id, m_label, instanceID, getFamily(),
            ComputerCraft.terminalWidth_turtle, ComputerCraft.terminalHeight_turtle
        );
        computer.setPosition( getPos() );
        computer.addAPI( new TurtleAPI( computer.getAPIEnvironment(), getAccess() ) );
        m_brain.setupComputer( computer );
        return computer;
    }

    @Override
    public ComputerProxy createProxy()
    {
        return m_brain.getProxy();
    }

    @Override
    public void destroy()
    {
        if( !hasMoved() )
        {
            // Stop computer
            super.destroy();

            // Drop contents
            if( !getWorld().isRemote )
            {
                int size = getSizeInventory();
                for( int i = 0; i < size; i++ )
                {
                    ItemStack stack = getStackInSlot( i );
                    if( !stack.isEmpty() )
                    {
                        WorldUtil.dropItemStack( stack, getWorld(), getPos() );
                    }
                }
            }
        }
        else
        {
            // Just turn off any redstone we had on
            for( EnumFacing dir : DirectionUtil.FACINGS )
            {
                RedstoneUtil.propagateRedstoneOutput( getWorld(), getPos(), dir );
            }
        }
    }

    @Override
    protected void unload()
    {
        if( !hasMoved() )
        {
            super.unload();
        }
    }

    @Override
    public boolean onActivate( EntityPlayer player, EnumHand hand, EnumFacing side, float hitX, float hitY, float hitZ )
    {
        // Request description from server
        // requestTileEntityUpdate();

        // Apply dye
        ItemStack currentItem = player.getHeldItem( hand );
        if( !currentItem.isEmpty() )
        {
            if( currentItem.getItem() instanceof ItemDye )
            {
                // Dye to change turtle colour
                if( !getWorld().isRemote )
                {
                    EnumDyeColor dye = ((ItemDye) currentItem.getItem()).getDyeColor();
                    if( m_brain.getDyeColour() != dye )
                    {
                        m_brain.setDyeColour( dye );
                        if( !player.isCreative() )
                        {
                            currentItem.shrink( 1 );
                        }
                    }
                }
                return true;
            }
            else if( currentItem.getItem() == Items.WATER_BUCKET && m_brain.getColour() != -1 )
            {
                // Water to remove turtle colour
                if( !getWorld().isRemote )
                {
                    if( m_brain.getColour() != -1 )
                    {
                        m_brain.setColour( -1 );
                        if( !player.isCreative() )
                        {
                            player.setHeldItem( hand, new ItemStack( Items.BUCKET ) );
                            player.inventory.markDirty();
                        }
                    }
                }
                return true;
            }
        }

        // Open GUI or whatever
        return super.onActivate( player, hand, side, hitX, hitY, hitZ );
    }

    @Override
    protected boolean canNameWithTag( EntityPlayer player )
    {
        return true;
    }

    @Override
    public void openGUI( EntityPlayer player )
    {
        Containers.openTurtleGUI( player, this );
    }

    @Override
    protected double getInteractRange( EntityPlayer player )
    {
        return 12.0;
    }

    @Override
    public void tick()
    {
        super.tick();
        m_brain.update();
        synchronized( m_inventory )
        {
            if( !getWorld().isRemote && m_inventoryChanged )
            {
                ServerComputer computer = getServerComputer();
                if( computer != null ) computer.queueEvent( "turtle_inventory" );

                m_inventoryChanged = false;
                for( int n = 0; n < getSizeInventory(); n++ )
                {
                    m_previousInventory.set( n, InventoryUtil.copyItem( getStackInSlot( n ) ) );
                }
            }
        }
    }

    @Override
    protected void updateBlockState( ComputerState newState )
    {
    }

    @Override
    public void onNeighbourChange( @Nonnull BlockPos neighbour )
    {
        if( m_moveState == MoveState.NOT_MOVED ) super.onNeighbourChange( neighbour );
    }

    @Override
    public void onNeighbourTileEntityChange( @Nonnull BlockPos neighbour )
    {
        if( m_moveState == MoveState.NOT_MOVED ) super.onNeighbourTileEntityChange( neighbour );
    }

    public void notifyMoveStart()
    {
        if( m_moveState == MoveState.NOT_MOVED ) m_moveState = MoveState.IN_PROGRESS;
    }

    public void notifyMoveEnd()
    {
        // MoveState.MOVED is final
        if( m_moveState == MoveState.IN_PROGRESS ) m_moveState = MoveState.NOT_MOVED;
    }

    @Override
    public void read( NBTTagCompound nbt )
    {
        super.read( nbt );

        // Read inventory
        NBTTagList nbttaglist = nbt.getList( "Items", Constants.NBT.TAG_COMPOUND );
        m_inventory = NonNullList.withSize( INVENTORY_SIZE, ItemStack.EMPTY );
        m_previousInventory = NonNullList.withSize( INVENTORY_SIZE, ItemStack.EMPTY );
        for( int i = 0; i < nbttaglist.size(); i++ )
        {
            NBTTagCompound tag = nbttaglist.getCompound( i );
            int slot = tag.getByte( "Slot" ) & 0xff;
            if( slot < getSizeInventory() )
            {
                m_inventory.set( slot, ItemStack.read( tag ) );
                m_previousInventory.set( slot, InventoryUtil.copyItem( m_inventory.get( slot ) ) );
            }
        }

        // Read state
        m_brain.readFromNBT( nbt );
    }

    @Nonnull
    @Override
    public NBTTagCompound write( NBTTagCompound nbt )
    {
        // Write inventory
        NBTTagList nbttaglist = new NBTTagList();
        for( int i = 0; i < INVENTORY_SIZE; i++ )
        {
            if( !m_inventory.get( i ).isEmpty() )
            {
                NBTTagCompound tag = new NBTTagCompound();
                tag.putByte( "Slot", (byte) i );
                m_inventory.get( i ).write( tag );
                nbttaglist.add( tag );
            }
        }
        nbt.put( "Items", nbttaglist );

        // Write brain
        nbt = m_brain.writeToNBT( nbt );

        return super.write( nbt );
    }

    @Override
<<<<<<< HEAD
    protected boolean isPeripheralBlockedOnSide( EnumFacing localSide )
=======
    protected boolean isPeripheralBlockedOnSide( ComputerSide localSide )
>>>>>>> b195cab6
    {
        return hasPeripheralUpgradeOnSide( localSide );
    }

    @Override
<<<<<<< HEAD
    protected boolean isRedstoneBlockedOnSide( EnumFacing localSide )
=======
    protected boolean isRedstoneBlockedOnSide( ComputerSide localSide )
>>>>>>> b195cab6
    {
        return false;
    }

    // IDirectionalTile

    @Override
    public EnumFacing getDirection()
    {
        return getBlockState().get( BlockTurtle.FACING );
    }

    public void setDirection( EnumFacing dir )
    {
        if( dir.getAxis() == EnumFacing.Axis.Y ) dir = EnumFacing.NORTH;
        world.setBlockState( pos, getBlockState().with( BlockTurtle.FACING, dir ) );
        updateOutput();
        updateInput();
        onTileEntityChange();
    }

    // ITurtleTile

    @Override
    public ITurtleUpgrade getUpgrade( TurtleSide side )
    {
        return m_brain.getUpgrade( side );
    }

    @Override
    public int getColour()
    {
        return m_brain.getColour();
    }

    @Override
    public ResourceLocation getOverlay()
    {
        return m_brain.getOverlay();
    }

    @Override
    public ITurtleAccess getAccess()
    {
        return m_brain;
    }

    @Override
    public Vec3d getRenderOffset( float f )
    {
        return m_brain.getRenderOffset( f );
    }

    @Override
    public float getRenderYaw( float f )
    {
        return m_brain.getVisualYaw( f );
    }

    @Override
    public float getToolRenderAngle( TurtleSide side, float f )
    {
        return m_brain.getToolRenderAngle( side, f );
    }

    public void setOwningPlayer( GameProfile player )
    {
        m_brain.setOwningPlayer( player );
        markDirty();
    }

    // IInventory

    @Override
    public int getSizeInventory()
    {
        return INVENTORY_SIZE;
    }

    @Override
    public boolean isEmpty()
    {
        for( ItemStack stack : m_inventory )
        {
            if( !stack.isEmpty() ) return false;
        }
        return true;
    }

    @Nonnull
    @Override
    public ItemStack getStackInSlot( int slot )
    {
        if( slot >= 0 && slot < INVENTORY_SIZE )
        {
            synchronized( m_inventory )
            {
                return m_inventory.get( slot );
            }
        }
        return ItemStack.EMPTY;
    }

    @Nonnull
    @Override
    public ItemStack removeStackFromSlot( int slot )
    {
        synchronized( m_inventory )
        {
            ItemStack result = getStackInSlot( slot );
            setInventorySlotContents( slot, ItemStack.EMPTY );
            return result;
        }
    }

    @Nonnull
    @Override
    public ItemStack decrStackSize( int slot, int count )
    {
        if( count == 0 )
        {
            return ItemStack.EMPTY;
        }

        synchronized( m_inventory )
        {
            ItemStack stack = getStackInSlot( slot );
            if( stack.isEmpty() )
            {
                return ItemStack.EMPTY;
            }

            if( stack.getCount() <= count )
            {
                setInventorySlotContents( slot, ItemStack.EMPTY );
                return stack;
            }

            ItemStack part = stack.split( count );
            onInventoryDefinitelyChanged();
            return part;
        }
    }

    @Override
    public void setInventorySlotContents( int i, @Nonnull ItemStack stack )
    {
        if( i >= 0 && i < INVENTORY_SIZE )
        {
            synchronized( m_inventory )
            {
                if( !InventoryUtil.areItemsEqual( stack, m_inventory.get( i ) ) )
                {
                    m_inventory.set( i, stack );
                    onInventoryDefinitelyChanged();
                }
            }
        }
    }

    @Override
    public void clear()
    {
        synchronized( m_inventory )
        {
            boolean changed = false;
            for( int i = 0; i < INVENTORY_SIZE; i++ )
            {
                if( !m_inventory.get( i ).isEmpty() )
                {
                    m_inventory.set( i, ItemStack.EMPTY );
                    changed = true;
                }
            }
            if( changed )
            {
                onInventoryDefinitelyChanged();
            }
        }
    }

    @Override
    public void markDirty()
    {
        super.markDirty();
        synchronized( m_inventory )
        {
            if( !m_inventoryChanged )
            {
                for( int n = 0; n < getSizeInventory(); n++ )
                {
                    if( !ItemStack.areItemStacksEqual( getStackInSlot( n ), m_previousInventory.get( n ) ) )
                    {
                        m_inventoryChanged = true;
                        break;
                    }
                }
            }
        }
    }

    @Override
    public boolean isUsableByPlayer( @Nonnull EntityPlayer player )
    {
        return isUsable( player, false );
    }

    private void onInventoryDefinitelyChanged()
    {
        super.markDirty();
        m_inventoryChanged = true;
    }

    public void onTileEntityChange()
    {
        super.markDirty();
    }

    // Networking stuff

    @Override
    protected void writeDescription( @Nonnull NBTTagCompound nbt )
    {
        super.writeDescription( nbt );
        m_brain.writeDescription( nbt );
    }

    @Override
    protected void readDescription( @Nonnull NBTTagCompound nbt )
    {
        super.readDescription( nbt );
        m_brain.readDescription( nbt );
        updateBlock();
    }

    // Privates

<<<<<<< HEAD
    private boolean hasPeripheralUpgradeOnSide( EnumFacing side )
=======
    private boolean hasPeripheralUpgradeOnSide( ComputerSide side )
>>>>>>> b195cab6
    {
        ITurtleUpgrade upgrade;
        switch( side )
        {
<<<<<<< HEAD
            case WEST:
                upgrade = getUpgrade( TurtleSide.Right );
                break;
            case EAST:
=======
            case RIGHT:
                upgrade = getUpgrade( TurtleSide.Right );
                break;
            case LEFT:
>>>>>>> b195cab6
                upgrade = getUpgrade( TurtleSide.Left );
                break;
            default:
                return false;
        }
        return upgrade != null && upgrade.getType().isPeripheral();
    }

    public void transferStateFrom( TileTurtle copy )
    {
        super.transferStateFrom( copy );
        m_inventory = copy.m_inventory;
        m_previousInventory = copy.m_previousInventory;
        m_inventoryChanged = copy.m_inventoryChanged;
        m_brain = copy.m_brain;
        m_brain.setOwner( this );
        copy.m_moveState = MoveState.MOVED;
    }

    @Nullable
    @Override
    public IPeripheral getPeripheral( @Nonnull EnumFacing side )
    {
        return hasMoved() ? null : new ComputerPeripheral( "turtle", createProxy() );
    }

    public IItemHandlerModifiable getItemHandler()
    {
        return m_itemHandler;
    }

    @Nonnull
    @Override
    public <T> LazyOptional<T> getCapability( @Nonnull Capability<T> cap, @Nullable EnumFacing side )
    {
        if( cap == ITEM_HANDLER_CAPABILITY ) return m_itemHandlerCap.cast();
        return super.getCapability( cap, side );
    }
}<|MERGE_RESOLUTION|>--- conflicted
+++ resolved
@@ -12,11 +12,8 @@
 import dan200.computercraft.api.turtle.ITurtleAccess;
 import dan200.computercraft.api.turtle.ITurtleUpgrade;
 import dan200.computercraft.api.turtle.TurtleSide;
-<<<<<<< HEAD
 import dan200.computercraft.shared.common.TileGeneric;
-=======
 import dan200.computercraft.core.computer.ComputerSide;
->>>>>>> b195cab6
 import dan200.computercraft.shared.computer.blocks.ComputerPeripheral;
 import dan200.computercraft.shared.computer.blocks.ComputerProxy;
 import dan200.computercraft.shared.computer.blocks.TileComputerBase;
@@ -328,21 +325,13 @@
     }
 
     @Override
-<<<<<<< HEAD
-    protected boolean isPeripheralBlockedOnSide( EnumFacing localSide )
-=======
     protected boolean isPeripheralBlockedOnSide( ComputerSide localSide )
->>>>>>> b195cab6
     {
         return hasPeripheralUpgradeOnSide( localSide );
     }
 
     @Override
-<<<<<<< HEAD
-    protected boolean isRedstoneBlockedOnSide( EnumFacing localSide )
-=======
     protected boolean isRedstoneBlockedOnSide( ComputerSide localSide )
->>>>>>> b195cab6
     {
         return false;
     }
@@ -580,26 +569,15 @@
 
     // Privates
 
-<<<<<<< HEAD
-    private boolean hasPeripheralUpgradeOnSide( EnumFacing side )
-=======
     private boolean hasPeripheralUpgradeOnSide( ComputerSide side )
->>>>>>> b195cab6
     {
         ITurtleUpgrade upgrade;
         switch( side )
         {
-<<<<<<< HEAD
-            case WEST:
-                upgrade = getUpgrade( TurtleSide.Right );
-                break;
-            case EAST:
-=======
             case RIGHT:
                 upgrade = getUpgrade( TurtleSide.Right );
                 break;
             case LEFT:
->>>>>>> b195cab6
                 upgrade = getUpgrade( TurtleSide.Left );
                 break;
             default:
