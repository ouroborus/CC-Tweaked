--- conflicted
+++ resolved
@@ -17,11 +17,6 @@
 import net.minecraft.resources.ResourceLocation;
 import net.minecraft.server.MinecraftServer;
 import net.minecraft.server.dedicated.DedicatedServer;
-<<<<<<< HEAD
-import net.minecraft.world.inventory.AbstractContainerMenu;
-=======
-import net.minecraft.world.entity.EntityType;
->>>>>>> 158850be
 import net.minecraft.world.level.storage.loot.BuiltInLootTables;
 import net.minecraft.world.level.storage.loot.LootPool;
 import net.minecraft.world.level.storage.loot.entries.LootTableReference;
@@ -31,12 +26,9 @@
 import net.minecraftforge.event.server.ServerStoppedEvent;
 import net.minecraftforge.eventbus.api.SubscribeEvent;
 import net.minecraftforge.fml.common.Mod;
-<<<<<<< HEAD
 import net.minecraftforge.registries.ForgeRegistries;
 import net.minecraftforge.registries.MissingMappingsEvent;
-=======
 import net.minecraftforge.server.ServerLifecycleHooks;
->>>>>>> 158850be
 
 import java.util.Arrays;
 import java.util.HashSet;
@@ -61,27 +53,7 @@
     {
         if( event.phase == TickEvent.Phase.START )
         {
-<<<<<<< HEAD
-            MainThread.executePendingTasks();
-            ComputerCraft.serverComputerRegistry.update();
-        }
-    }
-
-    @SubscribeEvent
-    public static void onContainerOpen( PlayerContainerEvent.Open event )
-    {
-        // If we're opening a computer container then broadcast the terminal state
-        AbstractContainerMenu container = event.getContainer();
-        if( container instanceof IContainerComputer )
-        {
-            IComputer computer = ((IContainerComputer) container).getComputer();
-            if( computer instanceof ServerComputer )
-            {
-                ((ServerComputer) computer).sendTerminalState( event.getEntity() );
-            }
-=======
             ServerContext.get( ServerLifecycleHooks.getCurrentServer() ).tick();
->>>>>>> 158850be
         }
     }
 
