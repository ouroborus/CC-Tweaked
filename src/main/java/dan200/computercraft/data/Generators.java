/*
 * This file is part of ComputerCraft - http://www.computercraft.info
 * Copyright Daniel Ratcliffe, 2011-2022. Do not distribute without permission.
 * Send enquiries to dratcliffe@gmail.com
 */
package dan200.computercraft.data;

import dan200.computercraft.shared.Registry;
import net.minecraft.data.DataGenerator;
import net.minecraftforge.common.data.ExistingFileHelper;
import net.minecraftforge.data.event.GatherDataEvent;
import net.minecraftforge.eventbus.api.SubscribeEvent;
import net.minecraftforge.fml.common.Mod;

@Mod.EventBusSubscriber( bus = Mod.EventBusSubscriber.Bus.MOD )
public class Generators
{
    @SubscribeEvent
    public static void gather( GatherDataEvent event )
    {
        Registry.registerLoot();

        DataGenerator generator = event.getGenerator();
        ExistingFileHelper existingFiles = event.getExistingFileHelper();

        var turtleUpgrades = new TurtleUpgradeGenerator( generator );
        var pocketUpgrades = new PocketUpgradeGenerator( generator );
        generator.addProvider( event.includeServer(), turtleUpgrades );
        generator.addProvider( event.includeServer(), pocketUpgrades );

<<<<<<< HEAD
        generator.addProvider( event.includeServer(), new RecipeGenerator( generator, turtleUpgrades, pocketUpgrades ) );
        generator.addProvider( event.includeServer(), new LootTableGenerator( generator ) );
        generator.addProvider( event.includeClient(), new BlockModelProvider( generator, existingFiles ) );
=======
        generator.addProvider( new RecipeGenerator( generator, turtleUpgrades, pocketUpgrades ) );
        generator.addProvider( new LootTableGenerator( generator ) );
        generator.addProvider( new ModelProvider( generator, BlockModelGenerator::addBlockModels, ItemModelGenerator::addItemModels ) );
>>>>>>> 158850be

        BlockTagsGenerator blockTags = new BlockTagsGenerator( generator, existingFiles );
        generator.addProvider( event.includeServer(), blockTags );
        generator.addProvider( event.includeServer(), new ItemTagsGenerator( generator, blockTags, existingFiles ) );
    }
}<|MERGE_RESOLUTION|>--- conflicted
+++ resolved
@@ -28,15 +28,9 @@
         generator.addProvider( event.includeServer(), turtleUpgrades );
         generator.addProvider( event.includeServer(), pocketUpgrades );
 
-<<<<<<< HEAD
         generator.addProvider( event.includeServer(), new RecipeGenerator( generator, turtleUpgrades, pocketUpgrades ) );
         generator.addProvider( event.includeServer(), new LootTableGenerator( generator ) );
-        generator.addProvider( event.includeClient(), new BlockModelProvider( generator, existingFiles ) );
-=======
-        generator.addProvider( new RecipeGenerator( generator, turtleUpgrades, pocketUpgrades ) );
-        generator.addProvider( new LootTableGenerator( generator ) );
-        generator.addProvider( new ModelProvider( generator, BlockModelGenerator::addBlockModels, ItemModelGenerator::addItemModels ) );
->>>>>>> 158850be
+        generator.addProvider( event.includeClient(), new ModelProvider( generator, BlockModelGenerator::addBlockModels, ItemModelGenerator::addItemModels ) );
 
         BlockTagsGenerator blockTags = new BlockTagsGenerator( generator, existingFiles );
         generator.addProvider( event.includeServer(), blockTags );
