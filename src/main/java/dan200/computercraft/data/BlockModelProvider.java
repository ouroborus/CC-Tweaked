--- conflicted
+++ resolved
@@ -95,11 +95,7 @@
         VariantBlockStateBuilder builder = getVariantBuilder( block );
         for( MonitorEdgeState edge : BlockMonitor.STATE.getPossibleValues() )
         {
-<<<<<<< HEAD
-            String suffix = edge == MonitorEdgeState.NONE ? "" : "_" + edge.getString();
-=======
             String suffix = edge == MonitorEdgeState.NONE ? "" : "_" + edge.getSerializedName();
->>>>>>> 34b5ede3
             ModelFile model = models().getBuilder( suffix( block, suffix ) );
 
             for( Direction facing : BlockMonitor.FACING.getPossibleValues() )
