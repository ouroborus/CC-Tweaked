--- conflicted
+++ resolved
@@ -369,16 +369,14 @@
 
 local tEmpty = {}
 function complete( sSearchText, tSearchTable )
-<<<<<<< HEAD
     if type( sSearchText ) ~= "string" then
         error( "bad argument #1 (expected string, got " .. type( sSearchText ) .. ")", 2 )
     end
     if type( tSearchTable ) ~= "table" then
         error( "bad argument #2 (expected table, got " .. type( tSearchTable ) .. ")", 2 )
     end
-=======
+
     if g_tLuaKeywords[sSearchText] then return tEmpty end
->>>>>>> 123a0158
     local nStart = 1
     local nDot = string.find( sSearchText, ".", nStart, true )
     local tTable = tSearchTable or _ENV
