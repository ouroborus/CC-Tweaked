--- conflicted
+++ resolved
@@ -1,40 +1,3 @@
-<<<<<<< HEAD
-New Features in ComputerCraft 1.80:
-
-* Added .getResponseHeaders() to HTTP responses.
-* Return a HTTP response when a HTTP error occurs.
-* Added a GUI to change ComputerCraft config options.
-* os.time() and os.day() now accept parameters to give the real world time.
-* Added os.epoch()
-* Monitor text now glows in the dark.
-* Added a "Pocket Computer upgrde API" so mod developers can add their own pocket upgrades.
-* Added pocket.equipBack()/pocket.unequipBack() to add/remove pocket upgrades.
-* Added term.setPaletteColor()/term.getPaletteColor() to change/check colors
-* Added colors.rgb8()/colours.rgb8() 
-* Performance improvements to fs.find
-* Requires the player to be interacting with the computer when typing
-* Disk labels are limited to 32 characters
-* Labels can now only include characters within the printable range ( to ~)
-* Various model improvements
-* There is now a configurable file descriptor limit
-* Threads are now daemon threads
-* Termination signals are now sent unless the computer is off
-* Fixed compilation errors
-* Now handles tile entity changes
-* GPS coordinates now have to be numbers
-* Turtle upgrades now act as tools and peripherals
-* The Filesystem.list result is now sorted
-* The number of values to unpack can now be manually specified
-* Small terminal & monitor rendering improvements
-* General improvements to the documentation
-* Redstone inputs are no longer reset when adding peripherals
-* Turtles now use tinting
-* shell.resolveProgram now picks up on *.lua files
-* Fixed a handful of bugs in ComputerCraft
-* Startup can now be a directory containing multiple startup files
-
-Type "help changelog" to see the full version history.
-=======
 New Features in ComputerCraft 1.80:
 
 * Added .getResponseHeaders() to HTTP responses.
@@ -68,6 +31,6 @@
 * shell.resolveProgram now picks up on *.lua files
 * Fixed a handful of bugs in ComputerCraft
 * Added speaker block, turtle upgrade, pocket upgrade, and peripheral api
+* Startup can now be a directory containing multiple startup files
 
-Type "help changelog" to see the full version history.
->>>>>>> f833450a
+Type "help changelog" to see the full version history.