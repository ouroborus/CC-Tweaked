--- conflicted
+++ resolved
@@ -21,10 +21,6 @@
 [[dependencies.computercraft]]
     modId="forge"
     mandatory=true
-<<<<<<< HEAD
-    versionRange="[40.1.0,41)"
-=======
-    versionRange="[${forgeVersion},37)"
->>>>>>> 562f224c
+    versionRange="[${forgeVersion},41)"
     ordering="NONE"
     side="BOTH"