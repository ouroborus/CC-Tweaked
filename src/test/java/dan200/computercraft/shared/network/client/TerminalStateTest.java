/*
 * This file is part of ComputerCraft - http://www.computercraft.info
 * Copyright Daniel Ratcliffe, 2011-2022. Do not distribute without permission.
 * Send enquiries to dratcliffe@gmail.com
 */
package dan200.computercraft.shared.network.client;

import dan200.computercraft.core.terminal.Terminal;
import dan200.computercraft.core.terminal.TextBuffer;
import io.netty.buffer.Unpooled;
import net.minecraft.network.FriendlyByteBuf;
import org.junit.jupiter.api.RepeatedTest;

import java.util.Random;

import static org.junit.jupiter.api.Assertions.*;

/**
 * Tests {@link TerminalState} round tripping works as expected.
 */
public class TerminalStateTest
{
    @RepeatedTest( 5 )
    public void testCompressed()
    {
        Terminal terminal = randomTerminal();

<<<<<<< HEAD
        FriendlyByteBuf buffer = new FriendlyByteBuf( Unpooled.directBuffer() );
        new TerminalState( true, terminal, true ).write( buffer );
=======
        PacketBuffer buffer = new PacketBuffer( Unpooled.directBuffer() );
        new TerminalState( terminal, true ).write( buffer );
>>>>>>> 562f224c

        checkEqual( terminal, read( buffer ) );
        assertEquals( 0, buffer.readableBytes() );
    }

    @RepeatedTest( 5 )
    public void testUncompressed()
    {
        Terminal terminal = randomTerminal();

<<<<<<< HEAD
        FriendlyByteBuf buffer = new FriendlyByteBuf( Unpooled.directBuffer() );
        new TerminalState( true, terminal, false ).write( buffer );
=======
        PacketBuffer buffer = new PacketBuffer( Unpooled.directBuffer() );
        new TerminalState( terminal, false ).write( buffer );
>>>>>>> 562f224c

        checkEqual( terminal, read( buffer ) );
        assertEquals( 0, buffer.readableBytes() );
    }

    private static Terminal randomTerminal()
    {
        Random random = new Random();
        Terminal terminal = new Terminal( 10, 5, true );
        for( int y = 0; y < terminal.getHeight(); y++ )
        {
            TextBuffer buffer = terminal.getLine( y );
            for( int x = 0; x < buffer.length(); x++ ) buffer.setChar( x, (char) (random.nextInt( 26 ) + 65) );
        }

        return terminal;
    }

    private static void checkEqual( Terminal expected, Terminal actual )
    {
        assertNotNull( expected, "Expected cannot be null" );
        assertNotNull( actual, "Actual cannot be null" );
        assertEquals( expected.getHeight(), actual.getHeight(), "Heights must match" );
        assertEquals( expected.getWidth(), actual.getWidth(), "Widths must match" );

        for( int y = 0; y < expected.getHeight(); y++ )
        {
            assertEquals( expected.getLine( y ).toString(), actual.getLine( y ).toString() );
        }
    }

    private static Terminal read( FriendlyByteBuf buffer )
    {
        TerminalState state = new TerminalState( buffer );
        assertTrue( state.colour );

        if( !state.hasTerminal() ) return null;

        Terminal other = new Terminal( state.width, state.height, true );
        state.apply( other );
        return other;
    }
}<|MERGE_RESOLUTION|>--- conflicted
+++ resolved
@@ -25,13 +25,8 @@
     {
         Terminal terminal = randomTerminal();
 
-<<<<<<< HEAD
         FriendlyByteBuf buffer = new FriendlyByteBuf( Unpooled.directBuffer() );
-        new TerminalState( true, terminal, true ).write( buffer );
-=======
-        PacketBuffer buffer = new PacketBuffer( Unpooled.directBuffer() );
         new TerminalState( terminal, true ).write( buffer );
->>>>>>> 562f224c
 
         checkEqual( terminal, read( buffer ) );
         assertEquals( 0, buffer.readableBytes() );
@@ -42,13 +37,8 @@
     {
         Terminal terminal = randomTerminal();
 
-<<<<<<< HEAD
         FriendlyByteBuf buffer = new FriendlyByteBuf( Unpooled.directBuffer() );
-        new TerminalState( true, terminal, false ).write( buffer );
-=======
-        PacketBuffer buffer = new PacketBuffer( Unpooled.directBuffer() );
         new TerminalState( terminal, false ).write( buffer );
->>>>>>> 562f224c
 
         checkEqual( terminal, read( buffer ) );
         assertEquals( 0, buffer.readableBytes() );
